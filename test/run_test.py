#!/usr/bin/env python3

import argparse
import copy
import glob
import json
import os
import pathlib
import shutil
import signal
import subprocess
import sys
import tempfile
from datetime import datetime
from distutils.version import LooseVersion
from typing import Any, cast, Dict, List, Optional

import torch
import torch.distributed as dist
from torch.multiprocessing import current_process, get_context
from torch.testing._internal.common_utils import (
    FILE_SCHEMA,
    IS_CI,
    is_slow_gradcheck_env,
    parser as common_parser,
    retry_shell,
    set_cwd,
    shell,
    TEST_WITH_ROCM,
)
from torch.utils import cpp_extension

REPO_ROOT = pathlib.Path(__file__).resolve().parent.parent

try:
    # using tools/ to optimize test run.
    sys.path.append(str(REPO_ROOT))
    from tools.stats.export_test_times import TEST_TIMES_FILE
    from tools.testing.test_selections import (
        calculate_shards,
        get_reordered_tests,
        get_test_case_configs,
        NUM_PROCS,
        ShardedTest,
        THRESHOLD,
    )

    HAVE_TEST_SELECTION_TOOLS = True
except ImportError:
    HAVE_TEST_SELECTION_TOOLS = False
    print(
        "Unable to import test_selections from tools/testing. Running without test selection stats..."
    )


RERUN_DISABLED_TESTS = os.getenv("PYTORCH_TEST_RERUN_DISABLED_TESTS", "0") == "1"
CPP_TEST_PREFIX = "cpp"


# Note [ROCm parallel CI testing]
# https://github.com/pytorch/pytorch/pull/85770 added file-granularity parallel testing.
# In .ci/pytorch/test.sh, TEST_CONFIG == "default", CUDA and HIP_VISIBLE_DEVICES is set to 0.
# This results in multiple test files sharing the same GPU.
# This should be a supported use case for ROCm, but it exposed issues in the kernel driver resulting in hangs.
# See https://github.com/pytorch/pytorch/issues/90940.
#
# Further, ROCm self-hosted runners have up to 4 GPUs.
# Device visibility was set to 0 to match CUDA test behavior, but this was wasting available GPU resources.
# Assigning each Pool worker their own dedicated GPU avoids the ROCm oversubscription issues.
# This should also result in better overall wall clock time since all GPUs can be utilized.
def maybe_set_hip_visible_devies():
    # Special handling of ROCm GHA runners for parallel (file granularity) tests.
    if torch.version.hip:
        p = current_process()
        if p.name != "MainProcess":
            # this is a Process from a parallel Pool, not the MainProcess
            os.environ["HIP_VISIBLE_DEVICES"] = str(p._identity[0] % NUM_PROCS)


def strtobool(s):
    if s.lower() in ["", "0", "false", "off"]:
        return False
    return True


def discover_tests(
    base_dir: Optional[pathlib.Path] = None,
    cpp_tests_dir: Optional[pathlib.Path] = None,
    blocklisted_patterns: Optional[List[str]] = None,
    blocklisted_tests: Optional[List[str]] = None,
    extra_tests: Optional[List[str]] = None,
) -> List[str]:
    """
    Searches for all python files starting with test_ excluding one specified by patterns.
    If cpp_tests_dir is provided, also scan for all C++ tests under that directory. They
    are usually found in build/bin
    """

    def skip_test_p(name: str) -> bool:
        rc = False
        if blocklisted_patterns is not None:
            rc |= any(name.startswith(pattern) for pattern in blocklisted_patterns)
        if blocklisted_tests is not None:
            rc |= name in blocklisted_tests
        return rc

    cwd = pathlib.Path(__file__).resolve().parent if base_dir is None else base_dir
    # This supports symlinks, so we can link domain library tests to PyTorch test directory
    all_py_files = [
        pathlib.Path(p) for p in glob.glob(f"{cwd}/**/test_*.py", recursive=True)
    ]

    cpp_tests_dir = f"{cwd.parent}/build/bin" if cpp_tests_dir is None else cpp_tests_dir
    # CPP test files are located under pytorch/build/bin. Unlike Python test, C++ tests
    # are just binaries and could have any name, i.e. basic or atest
    all_cpp_files = [
        pathlib.Path(p) for p in glob.glob(f"{cpp_tests_dir}/**/*", recursive=True)
    ]

    rc = [str(fname.relative_to(cwd))[:-3] for fname in all_py_files]
    # Add the cpp prefix for C++ tests so that we can tell them apart
    rc.extend([
        f"{CPP_TEST_PREFIX}/{fname.relative_to(cpp_tests_dir)}"
        for fname in all_cpp_files
    ])

    # Invert slashes on Windows
    if sys.platform == "win32":
        rc = [name.replace("\\", "/") for name in rc]
    rc = [test for test in rc if not skip_test_p(test)]
    if extra_tests is not None:
        rc += extra_tests
    return sorted(rc)


TESTS = discover_tests(
    blocklisted_patterns=[
        "ao",
        "bottleneck_test",
        "custom_backend",
        "custom_operator",
        "fx",  # executed by test_fx.py
        "jit",  # executed by test_jit.py
        "mobile",
        "onnx_caffe2",
        "package",  # executed by test_package.py
        "quantization",  # executed by test_quantization.py
        "autograd",  # executed by test_autograd.py
    ],
    blocklisted_tests=[
        "test_bundled_images",
        "test_cpp_extensions_aot",
        "test_determination",
        "test_jit_fuser",
        "test_jit_simple",
        "test_jit_string",
        "test_kernel_launch_checks",
        "test_nnapi",
        "test_segment_reductions",
        "test_static_runtime",
        "test_throughput_benchmark",
        "test_typing",
        "distributed/bin/test_script",
        "distributed/elastic/multiprocessing/bin/test_script",
        "distributed/launcher/bin/test_script",
        "distributed/launcher/bin/test_script_init_method",
        "distributed/launcher/bin/test_script_is_torchelastic_launched",
        "distributed/launcher/bin/test_script_local_rank",
        "distributed/test_c10d_spawn",
        "distributions/test_transforms",
        "distributions/test_utils",
<<<<<<< HEAD

        # These are not C++ tests
        f"{CPP_TEST_PREFIX}/parallel_benchmark",
        f"{CPP_TEST_PREFIX}/protoc",
        f"{CPP_TEST_PREFIX}/protoc-3.13.0.0",
        f"{CPP_TEST_PREFIX}/torch_shm_manager",
        f"{CPP_TEST_PREFIX}/tutorial_tensorexpr",
=======
        "onnx/test_pytorch_onnx_onnxruntime_cuda",
        "onnx/test_models",
>>>>>>> 5d395769
    ],
    extra_tests=[
        "test_cpp_extensions_aot_ninja",
        "test_cpp_extensions_aot_no_ninja",
        "distributed/elastic/timer/api_test",
        "distributed/elastic/timer/local_timer_example",
        "distributed/elastic/timer/local_timer_test",
        "distributed/elastic/events/lib_test",
        "distributed/elastic/metrics/api_test",
        "distributed/elastic/utils/logging_test",
        "distributed/elastic/utils/util_test",
        "distributed/elastic/utils/distributed_test",
        "distributed/elastic/multiprocessing/api_test",
    ],
)

# The doctests are a special case that don't correspond to a file that discover
# tests can enable.
TESTS = TESTS + ["doctests"]

FSDP_TEST = [test for test in TESTS if test.startswith("distributed/fsdp")]

WINDOWS_BLOCKLIST = [
    "distributed/nn/jit/test_instantiator",
    "distributed/rpc/test_faulty_agent",
    "distributed/rpc/test_tensorpipe_agent",
    "distributed/rpc/test_share_memory",
    "distributed/rpc/cuda/test_tensorpipe_agent",
    "distributed/pipeline/sync/skip/test_api",
    "distributed/pipeline/sync/skip/test_gpipe",
    "distributed/pipeline/sync/skip/test_inspect_skip_layout",
    "distributed/pipeline/sync/skip/test_leak",
    "distributed/pipeline/sync/skip/test_portal",
    "distributed/pipeline/sync/skip/test_stash_pop",
    "distributed/pipeline/sync/skip/test_tracker",
    "distributed/pipeline/sync/skip/test_verify_skippables",
    "distributed/pipeline/sync/test_balance",
    "distributed/pipeline/sync/test_bugs",
    "distributed/pipeline/sync/test_checkpoint",
    "distributed/pipeline/sync/test_copy",
    "distributed/pipeline/sync/test_deferred_batch_norm",
    "distributed/pipeline/sync/test_dependency",
    "distributed/pipeline/sync/test_inplace",
    "distributed/pipeline/sync/test_microbatch",
    "distributed/pipeline/sync/test_phony",
    "distributed/pipeline/sync/test_pipe",
    "distributed/pipeline/sync/test_pipeline",
    "distributed/pipeline/sync/test_stream",
    "distributed/pipeline/sync/test_transparency",
    "distributed/pipeline/sync/test_worker",
    "distributed/elastic/agent/server/test/api_test",
    "distributed/elastic/multiprocessing/api_test",
    "distributed/_shard/checkpoint/test_checkpoint"
    "distributed/_shard/checkpoint/test_file_system_checkpoint"
    "distributed/_shard/sharding_spec/test_sharding_spec",
    "distributed/_shard/sharding_plan/test_sharding_plan",
    "distributed/_shard/sharded_tensor/test_sharded_tensor",
    "distributed/_shard/sharded_tensor/test_sharded_tensor_reshard",
    "distributed/_shard/sharded_tensor/ops/test_embedding",
    "distributed/_shard/sharded_tensor/ops/test_embedding_bag",
    "distributed/_shard/sharded_tensor/ops/test_binary_cmp",
    "distributed/_shard/sharded_tensor/ops/test_init",
    "distributed/_shard/sharded_optim/test_sharded_optim",
] + FSDP_TEST

ROCM_BLOCKLIST = [
    "distributed/rpc/test_faulty_agent",
    "distributed/rpc/test_tensorpipe_agent",
    "distributed/rpc/test_share_memory",
    "distributed/rpc/cuda/test_tensorpipe_agent",
    "distributed/_shard/checkpoint/test_checkpoint"
    "distributed/_shard/checkpoint/test_file_system_checkpoint"
    "distributed/_shard/sharding_spec/test_sharding_spec",
    "distributed/_shard/sharding_plan/test_sharding_plan",
    "distributed/_shard/sharded_tensor/test_sharded_tensor",
    "distributed/_shard/sharded_tensor/test_sharded_tensor_reshard",
    "distributed/_shard/sharded_tensor/ops/test_embedding",
    "distributed/_shard/sharded_tensor/ops/test_embedding_bag",
    "distributed/_shard/sharded_tensor/ops/test_binary_cmp",
    "distributed/_shard/sharded_tensor/ops/test_init",
    "distributed/_shard/sharded_optim/test_sharded_optim",
    "test_determination",
    "test_jit_legacy",
    "test_cuda_nvml_based_avail",
]

RUN_PARALLEL_BLOCKLIST = [
    "test_cpp_extensions_jit",
    "test_cpp_extensions_open_device_registration",
    "test_jit_disabled",
    "test_mobile_optimizer",
    "test_multiprocessing",
    "test_multiprocessing_spawn",
    "test_namedtuple_return_api",
    "test_overrides",
    "test_show_pickle",
    "test_tensorexpr",
    "test_cuda_primary_ctx",
    "test_cuda_trace",
    "test_cuda_nvml_based_avail",
] + FSDP_TEST

CI_SERIAL_LIST = [
    "test_nn",
    "test_fake_tensor",
    "test_cpp_api_parity",
    "test_reductions",
    "test_cuda",
    "test_cuda_expandable_segments",
    "test_jit_cuda_fuser",  # OOM on test_issue_1785, also profiling?
    "test_indexing",
    "test_fx_backends",
    "test_linalg",
    "test_cpp_extensions_jit",
    "test_torch",
    "test_tensor_creation_ops",
    "test_sparse_csr",
    "test_dispatch",
    "test_python_dispatch",  # torch.library creation and deletion must be serialized
    "test_spectral_ops",  # Cause CUDA illegal memory access https://github.com/pytorch/pytorch/issues/88916
    "nn/test_pooling",
    "nn/test_convolution",  # Doesn't respect set_per_process_memory_fraction, results in OOM for other tests in slow gradcheck
    "distributions/test_distributions",
    "test_autograd",  # slow gradcheck runs a test that checks the cuda memory allocator
    "test_prims",  # slow gradcheck runs a test that checks the cuda memory allocator
    "test_modules",  # failed test due to mismatched elements
    "functorch/test_vmap",  # OOM
    "test_fx",  # gets SIGKILL
    "test_dataloader",  # frequently hangs for ROCm
    "test_serialization",  # test_serialization_2gb_file allocates a tensor of 2GB, and could cause OOM
    "_nvfuser/test_torchscript",  # OOM on test_issue_1785
    "test_schema_check",  # Cause CUDA illegal memory access https://github.com/pytorch/pytorch/issues/95749
    "functorch/test_memory_efficient_fusion",  # Cause CUDA OOM on ROCm
    "test_utils",  # OOM
    "test_sort_and_select",  # OOM
    "test_backward_compatible_arguments",  # OOM
    "test_module_init",  # OOM
    "test_autocast",  # OOM
    "test_native_mha",  # OOM
    "test_module_hooks",  # OOM
]
# A subset of onnx tests that cannot run in parallel due to high memory usage.
ONNX_SERIAL_LIST = [
    "onnx/test_models",
    "onnx/test_models_quantized_onnxruntime",
    "onnx/test_models_onnxruntime",
    "onnx/test_custom_ops",
    "onnx/test_utility_funs",
]

# A subset of our TEST list that validates PyTorch's ops, modules, and autograd function as expected
CORE_TEST_LIST = [
    "test_autograd",
    "test_modules",
    "test_nn",
    "test_ops",
    "test_ops_gradients",
    "test_ops_fwd_gradients",
    "test_ops_jit",
    "test_torch",
]


# if a test file takes longer than 5 min, we add it to TARGET_DET_LIST
SLOW_TEST_THRESHOLD = 300

DISTRIBUTED_TESTS_CONFIG = {}


if dist.is_available():
    DISTRIBUTED_TESTS_CONFIG["test"] = {"WORLD_SIZE": "1"}
    if not TEST_WITH_ROCM and dist.is_mpi_available():
        DISTRIBUTED_TESTS_CONFIG["mpi"] = {
            "WORLD_SIZE": "3",
            "TEST_REPORT_SOURCE_OVERRIDE": "dist-mpi",
        }
    if dist.is_nccl_available():
        DISTRIBUTED_TESTS_CONFIG["nccl"] = {
            "WORLD_SIZE": "2" if torch.cuda.device_count() == 2 else "3",
            "TEST_REPORT_SOURCE_OVERRIDE": "dist-nccl",
        }
    if dist.is_gloo_available():
        DISTRIBUTED_TESTS_CONFIG["gloo"] = {
            "WORLD_SIZE": "2" if torch.cuda.device_count() == 2 else "3",
            "TEST_REPORT_SOURCE_OVERRIDE": "dist-gloo",
        }
    if dist.is_ucc_available():
        DISTRIBUTED_TESTS_CONFIG["ucc"] = {
            "WORLD_SIZE": "2" if torch.cuda.device_count() == 2 else "3",
            "TEST_REPORT_SOURCE_OVERRIDE": "dist-ucc",
            "UCX_TLS": "tcp",
            "UCC_TLS": "nccl,ucp",
            "UCC_TL_UCP_TUNE": "cuda:0",  # don't use UCP TL on CUDA as it is not well supported
        }

# https://stackoverflow.com/questions/2549939/get-signal-names-from-numbers-in-python
SIGNALS_TO_NAMES_DICT = {
    getattr(signal, n): n for n in dir(signal) if n.startswith("SIG") and "_" not in n
}

CPP_EXTENSIONS_ERROR = """
Ninja (https://ninja-build.org) is required for some of the C++ extensions
tests, but it could not be found. Install ninja with `pip install ninja`
or `conda install ninja`. Alternatively, disable said tests with
`run_test.py --exclude test_cpp_extensions_aot_ninja test_cpp_extensions_jit`.
"""

PYTORCH_COLLECT_COVERAGE = bool(os.environ.get("PYTORCH_COLLECT_COVERAGE"))

JIT_EXECUTOR_TESTS = [
    "test_jit_profiling",
    "test_jit_legacy",
    "test_jit_fuser_legacy",
]

DISTRIBUTED_TESTS = [test for test in TESTS if test.startswith("distributed")]
FUNCTORCH_TESTS = [test for test in TESTS if test.startswith("functorch")]
<<<<<<< HEAD
CPP_TESTS = [test for test in TESTS if test.startswith(CPP_TEST_PREFIX)]
=======
ONNX_TESTS = [test for test in TESTS if test.startswith("onnx")]
>>>>>>> 5d395769

TESTS_REQUIRING_LAPACK = [
    "distributions/test_constraints",
    "distributions/test_distributions",
]

# These are just the slowest ones, this isn't an exhaustive list.
TESTS_NOT_USING_GRADCHECK = [
    # Note that you should use skipIfSlowGradcheckEnv if you do not wish to
    # skip all the tests in that file, e.g. test_mps
    "doctests",
    "test_meta",
    "test_hub",
    "test_fx",
    "test_decomp",
    "test_cpp_extensions_jit",
    "test_jit",
    "test_ops",
    "test_ops_jit",
    "dynamo/test_recompile_ux",
    "inductor/test_smoke",
    "test_quantization",
]


def print_to_stderr(message):
    print(message, file=sys.stderr)


def get_executable_command(options, disable_coverage=False):
    if options.coverage and not disable_coverage:
        executable = ["coverage", "run", "--parallel-mode", "--source=torch"]
    else:
        executable = [sys.executable, "-bb"]
    return executable


def run_test(
    test_module,
    test_directory,
    options,
    launcher_cmd=None,
    extra_unittest_args=None,
    env=None,
) -> int:
    maybe_set_hip_visible_devies()
    unittest_args = options.additional_unittest_args.copy()
    test_file = test_module
    if isinstance(test_file, ShardedTest):
        unittest_args.extend(
            [
                f"--shard-id={test_module.shard - 1}",
                f"--num-shards={test_module.num_shards}",
            ]
        )
        test_file = test_module.name

    if options.verbose:
        unittest_args.append(f'-{"v"*options.verbose}')  # in case of pytest
    if test_file in RUN_PARALLEL_BLOCKLIST:
        unittest_args = [
            arg for arg in unittest_args if not arg.startswith("--run-parallel")
        ]
    if extra_unittest_args:
        assert isinstance(extra_unittest_args, list)
        unittest_args.extend(extra_unittest_args)

    # If using pytest, replace -f with equivalent -x
    if options.pytest:
        unittest_args.extend(get_pytest_args(options))
        unittest_args = [arg if arg != "-f" else "-x" for arg in unittest_args]
    if IS_CI:
        ci_args = ["--import-slow-tests", "--import-disabled-tests"]
        if RERUN_DISABLED_TESTS:
            ci_args.append("--rerun-disabled-tests")
        # use the downloaded test cases configuration, not supported in pytest
        unittest_args.extend(ci_args)
    if test_file in PYTEST_SKIP_RETRIES:
        if not options.pytest:
            raise RuntimeError(
                "A test running without pytest cannot skip retries using "
                "the PYTEST_SKIP_RETRIES set."
            )
        unittest_args = [arg for arg in unittest_args if "--reruns" not in arg]

    # Extra arguments are not supported with pytest
    executable = get_executable_command(options)

    # Can't call `python -m unittest test_*` here because it doesn't run code
    # in `if __name__ == '__main__': `. So call `python test_*.py` instead.
    argv = [test_file + ".py"] + unittest_args

    os.makedirs(REPO_ROOT / "test" / "test-reports", exist_ok=True)
    log_fd, log_path = tempfile.mkstemp(
        dir=REPO_ROOT / "test" / "test-reports",
        prefix="{}_".format(test_file.replace("\\", "-").replace("/", "-")),
        suffix=".log",
    )
    os.close(log_fd)
    command = (launcher_cmd or []) + executable + argv
    should_file_rerun = (
        "--subprocess" not in command
        and not RERUN_DISABLED_TESTS
        and isinstance(test_module, ShardedTest)
        and test_module.time is not None
    )
    timeout = THRESHOLD * 3 if should_file_rerun else None
    print_to_stderr("Executing {} ... [{}]".format(command, datetime.now()))
    with open(log_path, "w") as f:
        ret_code = retry_shell(
            command,
            test_directory,
            stdout=f,
            stderr=f,
            env=env,
            timeout=timeout,
            retries=1 if should_file_rerun else 0,
        )

    print_log_file(test_module, log_path, failed=(ret_code != 0))
    os.remove(log_path)
    return ret_code


def run_test_with_subprocess(test_module, test_directory, options):
    return run_test(
        test_module, test_directory, options, extra_unittest_args=["--subprocess"]
    )


def _test_cpp_extensions_aot(test_directory, options, use_ninja):
    if use_ninja:
        try:
            cpp_extension.verify_ninja_availability()
        except RuntimeError:
            print(CPP_EXTENSIONS_ERROR)
            return 1

    # Wipe the build folder, if it exists already
    cpp_extensions_test_dir = os.path.join(test_directory, "cpp_extensions")
    cpp_extensions_test_build_dir = os.path.join(cpp_extensions_test_dir, "build")
    if os.path.exists(cpp_extensions_test_build_dir):
        shutil.rmtree(cpp_extensions_test_build_dir)

    # Build the test cpp extensions modules
    shell_env = os.environ.copy()
    shell_env["USE_NINJA"] = str(1 if use_ninja else 0)
    cmd = [sys.executable, "setup.py", "install", "--root", "./install"]
    return_code = shell(cmd, cwd=cpp_extensions_test_dir, env=shell_env)
    if return_code != 0:
        return return_code
    if sys.platform != "win32":
        return_code = shell(
            cmd,
            cwd=os.path.join(cpp_extensions_test_dir, "no_python_abi_suffix_test"),
            env=shell_env,
        )
        if return_code != 0:
            return return_code

    # "install" the test modules and run tests
    python_path = os.environ.get("PYTHONPATH", "")
    from shutil import copyfile

    os.environ["USE_NINJA"] = shell_env["USE_NINJA"]
    test_module = "test_cpp_extensions_aot" + ("_ninja" if use_ninja else "_no_ninja")
    copyfile(
        test_directory + "/test_cpp_extensions_aot.py",
        test_directory + "/" + test_module + ".py",
    )
    try:
        cpp_extensions = os.path.join(test_directory, "cpp_extensions")
        install_directory = ""
        # install directory is the one that is named site-packages
        for root, directories, _ in os.walk(os.path.join(cpp_extensions, "install")):
            for directory in directories:
                if "-packages" in directory:
                    install_directory = os.path.join(root, directory)

        assert install_directory, "install_directory must not be empty"
        os.environ["PYTHONPATH"] = os.pathsep.join([install_directory, python_path])
        return run_test(test_module, test_directory, options)
    finally:
        os.environ["PYTHONPATH"] = python_path
        if os.path.exists(test_directory + "/" + test_module + ".py"):
            os.remove(test_directory + "/" + test_module + ".py")
        os.environ.pop("USE_NINJA")


def test_cpp_extensions_aot_ninja(test_module, test_directory, options):
    return _test_cpp_extensions_aot(test_directory, options, use_ninja=True)


def test_cpp_extensions_aot_no_ninja(test_module, test_directory, options):
    return _test_cpp_extensions_aot(test_directory, options, use_ninja=False)


def test_distributed(test_module, test_directory, options):
    # MPI tests are broken with Python-3.9
    mpi_available = subprocess.call(
        "command -v mpiexec", shell=True
    ) == 0 and sys.version_info < (3, 9)
    if options.verbose and not mpi_available:
        print_to_stderr("MPI not available -- MPI backend tests will be skipped")

    config = DISTRIBUTED_TESTS_CONFIG
    for backend, env_vars in config.items():
        if sys.platform == "win32" and backend != "gloo":
            continue
        if backend == "mpi" and not mpi_available:
            continue
        for with_init_file in {True, False}:
            if sys.platform == "win32" and not with_init_file:
                continue
            tmp_dir = tempfile.mkdtemp()
            if options.verbose:
                init_str = "with {} init_method"
                with_init = init_str.format("file" if with_init_file else "env")
                print_to_stderr(
                    "Running distributed tests for the {} backend {}".format(
                        backend, with_init
                    )
                )
            old_environ = dict(os.environ)
            os.environ["TEMP_DIR"] = tmp_dir
            os.environ["BACKEND"] = backend
            os.environ["INIT_METHOD"] = "env://"
            os.environ.update(env_vars)
            if with_init_file:
                if test_module.name == "test_distributed_spawn":
                    init_method = f"{FILE_SCHEMA}{tmp_dir}/"
                else:
                    init_method = f"{FILE_SCHEMA}{tmp_dir}/shared_init_file"
                os.environ["INIT_METHOD"] = init_method
            try:
                os.mkdir(os.path.join(tmp_dir, "barrier"))
                os.mkdir(os.path.join(tmp_dir, "test_dir"))
                if backend == "mpi":
                    # test mpiexec for --noprefix option
                    with open(os.devnull, "w") as devnull:
                        allowrunasroot_opt = (
                            "--allow-run-as-root"
                            if subprocess.call(
                                'mpiexec --allow-run-as-root -n 1 bash -c ""',
                                shell=True,
                                stdout=devnull,
                                stderr=subprocess.STDOUT,
                            )
                            == 0
                            else ""
                        )
                        noprefix_opt = (
                            "--noprefix"
                            if subprocess.call(
                                f'mpiexec {allowrunasroot_opt} -n 1 --noprefix bash -c ""',
                                shell=True,
                                stdout=devnull,
                                stderr=subprocess.STDOUT,
                            )
                            == 0
                            else ""
                        )

                    mpiexec = ["mpiexec", "-n", "3", noprefix_opt, allowrunasroot_opt]

                    return_code = run_test(
                        test_module, test_directory, options, launcher_cmd=mpiexec
                    )
                else:
                    return_code = run_test(
                        test_module,
                        test_directory,
                        options,
                        extra_unittest_args=["--subprocess"],
                    )
                if return_code != 0:
                    return return_code
            finally:
                shutil.rmtree(tmp_dir)
                os.environ.clear()
                os.environ.update(old_environ)
    return 0


def run_doctests(test_module, test_directory, options):
    """
    Assumes the incoming test module is called doctest, and simply executes the
    xdoctest runner on the torch library itself.
    """
    import pathlib

    import xdoctest

    pkgpath = pathlib.Path(torch.__file__).parent

    exclude_module_list = []
    enabled = {
        # TODO: expose these options to the user
        # For now disable all feature-conditional tests
        # 'lapack': 'auto',
        # 'cuda': 'auto',
        # 'cuda1': 'auto',
        # 'qengine': 'auto',
        "lapack": 0,
        "cuda": 0,
        "cuda1": 0,
        "qengine": 0,
        "autograd_profiler": 0,
        "cpp_ext": 0,
        "monitor": 0,
        "onnx": "auto",
    }

    # Resolve "auto" based on a test to determine if the feature is available.
    if enabled["cuda"] == "auto" and torch.cuda.is_available():
        enabled["cuda"] = True

    if (
        enabled["cuda1"] == "auto"
        and torch.cuda.is_available()
        and torch.cuda.device_count() > 1
    ):
        enabled["cuda1"] = True

    if enabled["lapack"] == "auto" and torch._C.has_lapack:
        enabled["lapack"] = True

    if enabled["qengine"] == "auto":
        try:
            # Is there a better check if quantization is enabled?
            import torch.ao.nn.quantized as nnq  # NOQA

            torch.backends.quantized.engine = "qnnpack"
            torch.backends.quantized.engine = "fbgemm"
        except (ImportError, RuntimeError):
            ...
        else:
            enabled["qengine"] = True

    if enabled["onnx"] == "auto":
        try:
            import onnx  # NOQA
            import onnxruntime  # NOQA
            import onnxscript  # NOQA
        except ImportError:
            exclude_module_list.append("torch.onnx.*")
            enabled["onnx"] = False
        else:
            enabled["onnx"] = True

    # Set doctest environment variables
    if enabled["cuda"]:
        os.environ["TORCH_DOCTEST_CUDA"] = "1"

    if enabled["cuda1"]:
        os.environ["TORCH_DOCTEST_CUDA1"] = "1"

    if enabled["lapack"]:
        os.environ["TORCH_DOCTEST_LAPACK"] = "1"

    if enabled["qengine"]:
        os.environ["TORCH_DOCTEST_QENGINE"] = "1"

    if enabled["autograd_profiler"]:
        os.environ["TORCH_DOCTEST_AUTOGRAD_PROFILER"] = "1"

    if enabled["cpp_ext"]:
        os.environ["TORCH_DOCTEST_CPP_EXT"] = "1"

    if enabled["monitor"]:
        os.environ["TORCH_DOCTEST_MONITOR"] = "1"

    if enabled["onnx"]:
        os.environ["TORCH_DOCTEST_ONNX"] = "1"

    if 0:
        # TODO: could try to enable some of these
        os.environ["TORCH_DOCTEST_QUANTIZED_DYNAMIC"] = "1"
        os.environ["TORCH_DOCTEST_ANOMALY"] = "1"
        os.environ["TORCH_DOCTEST_AUTOGRAD"] = "1"
        os.environ["TORCH_DOCTEST_HUB"] = "1"
        os.environ["TORCH_DOCTEST_DATALOADER"] = "1"
        os.environ["TORCH_DOCTEST_FUTURES"] = "1"

    pkgpath = os.path.dirname(torch.__file__)

    xdoctest_config = {
        "global_exec": r"\n".join(
            [
                "from torch import nn",
                "import torch.nn.functional as F",
                "import torch",
            ]
        ),
        "analysis": "static",  # set to "auto" to test doctests in compiled modules
        "style": "google",
        "options": "+IGNORE_WHITESPACE",
    }
    xdoctest_verbose = max(1, options.verbose)
    run_summary = xdoctest.runner.doctest_module(
        os.fspath(pkgpath),
        config=xdoctest_config,
        verbose=xdoctest_verbose,
        command=options.xdoctest_command,
        argv=[],
        exclude=exclude_module_list,
    )
    result = 1 if run_summary.get("n_failed", 0) else 0
    return result


def print_log_file(test: str, file_path: str, failed: bool) -> None:
    num_lines = sum(1 for _ in open(file_path, "rb"))
    test = str(test)
    n = 100
    with open(file_path, "r") as f:
        print_to_stderr("")
        if failed:
            if n < num_lines:
                print_to_stderr(
                    f"Expand the folded group to see the beginning of the log file of {test}"
                )
                print_to_stderr(
                    f"##[group]PRINTING BEGINNING OF LOG FILE of {test} ({file_path})"
                )
                for _ in range(num_lines - n):
                    print_to_stderr(next(f).rstrip())
                print_to_stderr("##[endgroup]")
            for _ in range(min(n, num_lines)):
                print_to_stderr(next(f).rstrip())
            print_to_stderr(f"FINISHED PRINTING LOG FILE of {test} ({file_path})")
        else:
            print_to_stderr(f"Expand the folded group to see the log file of {test}")
            print_to_stderr(f"##[group]PRINTING LOG FILE of {test} ({file_path})")
            print_to_stderr(f.read())
            print_to_stderr("##[endgroup]")
            print_to_stderr(f"FINISHED PRINTING LOG FILE of {test} ({file_path})")
        print_to_stderr("")


def get_pytest_args(options):
    if RERUN_DISABLED_TESTS:
        # When under rerun-disabled-tests mode, run the same tests multiple times to determine their
        # flakiness status. Default to 50 re-runs
        rerun_options = ["--flake-finder", "--flake-runs=50"]
    elif options.continue_through_error:
        # If continue through error, don't stop on first failure
        rerun_options = ["--reruns=2"]
    else:
        # When under the normal mode, retry a failed test 2 more times. -x means stop at the first
        # failure
        rerun_options = ["-x", "--reruns=2", "--sw"]

    pytest_args = [
        "--use-pytest",
        "-vv",
        "-rfEX",
        "-p",
        "no:xdist",
    ]
    pytest_args.extend(rerun_options)
    return pytest_args


CUSTOM_HANDLERS = {
    "test_cuda_primary_ctx": run_test_with_subprocess,
    "test_cuda_nvml_based_avail": run_test_with_subprocess,
    "test_cuda_trace": run_test_with_subprocess,
    "test_cpp_extensions_aot_no_ninja": test_cpp_extensions_aot_no_ninja,
    "test_cpp_extensions_aot_ninja": test_cpp_extensions_aot_ninja,
    "distributed/test_distributed_spawn": test_distributed,
    "distributed/algorithms/quantization/test_quantization": test_distributed,
    "distributed/test_c10d_nccl": run_test_with_subprocess,
    "distributed/test_c10d_gloo": run_test_with_subprocess,
    "distributed/test_c10d_ucc": run_test_with_subprocess,
    "distributed/test_c10d_common": run_test_with_subprocess,
    "distributed/test_c10d_spawn_gloo": run_test_with_subprocess,
    "distributed/test_c10d_spawn_nccl": run_test_with_subprocess,
    "distributed/test_c10d_spawn_ucc": run_test_with_subprocess,
    "distributed/test_store": run_test_with_subprocess,
    "distributed/test_pg_wrapper": run_test_with_subprocess,
    "distributed/rpc/test_faulty_agent": run_test_with_subprocess,
    "distributed/rpc/test_tensorpipe_agent": run_test_with_subprocess,
    "distributed/rpc/test_share_memory": run_test_with_subprocess,
    "distributed/rpc/cuda/test_tensorpipe_agent": run_test_with_subprocess,
    "doctests": run_doctests,
}


PYTEST_SKIP_RETRIES = {"test_public_bindings"}


def parse_test_module(test):
    return test.split(".")[0]


class TestChoices(list):
    def __init__(self, *args, **kwargs):
        super().__init__(args[0])

    def __contains__(self, item):
        return list.__contains__(self, parse_test_module(item))


def parse_args():
    parser = argparse.ArgumentParser(
        description="Run the PyTorch unit test suite",
        epilog="where TESTS is any of: {}".format(", ".join(TESTS)),
        formatter_class=argparse.RawTextHelpFormatter,
        parents=[common_parser],
    )
    parser.add_argument(
        "-v",
        "--verbose",
        action="count",
        default=0,
        help="print verbose information and test-by-test results",
    )
    parser.add_argument("--jit", "--jit", action="store_true", help="run all jit tests")
    parser.add_argument(
        "--distributed-tests",
        "--distributed-tests",
        action="store_true",
        help="run all distributed tests",
    )
    parser.add_argument(
        "--functorch",
        "--functorch",
        action="store_true",
        help=(
            "If this flag is present, we will only run functorch tests. "
            "If this flag is not present, we will run all tests "
            "(including functorch tests)."
        ),
    )
    parser.add_argument(
        "--mps",
        "--mps",
        action="store_true",
        help=("If this flag is present, we will only run test_mps and test_metal"),
    )
    parser.add_argument(
        "--cpp",
        "--cpp",
        action="store_true",
        help=("If this flag is present, we will only run C++ tests"),
    )
    parser.add_argument(
        "-core",
        "--core",
        action="store_true",
        help="Only run core tests, or tests that validate PyTorch's ops, modules,"
        "and autograd. They are defined by CORE_TEST_LIST.",
    )
    parser.add_argument(
        "--onnx",
        "--onnx",
        action="store_true",
        help=(
            "Only run ONNX tests, or tests that validate PyTorch's ONNX export. "
            "If this flag is not present, we will exclude ONNX tests."
        ),
    )
    parser.add_argument(
        "-pt",
        "--pytest",
        action="store_true",
        help="If true, use `pytest` to execute the tests. E.g., this runs "
        "TestTorch with pytest in verbose and coverage mode: "
        "python run_test.py -vci torch -pt",
    )
    parser.add_argument(
        "-c",
        "--coverage",
        action="store_true",
        help="enable coverage",
        default=PYTORCH_COLLECT_COVERAGE,
    )
    parser.add_argument(
        "-i",
        "--include",
        nargs="+",
        choices=TestChoices(TESTS),
        default=TESTS,
        metavar="TESTS",
        help="select a set of tests to include (defaults to ALL tests)."
        " tests must be a part of the TESTS list defined in run_test.py",
    )
    parser.add_argument(
        "-x",
        "--exclude",
        nargs="+",
        choices=TESTS,
        metavar="TESTS",
        default=[],
        help="select a set of tests to exclude",
    )
    parser.add_argument(
        "-f",
        "--first",
        choices=TESTS,
        metavar="TESTS",
        help="select the test to start from (excludes previous tests)",
    )
    parser.add_argument(
        "-l",
        "--last",
        choices=TESTS,
        metavar="TESTS",
        help="select the last test to run (excludes following tests)",
    )
    parser.add_argument(
        "--bring-to-front",
        nargs="+",
        choices=TestChoices(TESTS),
        default=[],
        metavar="TESTS",
        help="select a set of tests to run first. This can be used in situations"
        " where you want to run all tests, but care more about some set, "
        "e.g. after making a change to a specific component",
    )
    parser.add_argument(
        "--ignore-win-blocklist",
        action="store_true",
        help="always run blocklisted windows tests",
    )
    # NS: Disable target determination until it can be made more reliable
    # parser.add_argument(
    #     "--determine-from",
    #     help="File of affected source filenames to determine which tests to run.",
    # )
    parser.add_argument(
        "--continue-through-error",
        "--keep-going",
        action="store_true",
        help="Runs the full test suite despite one of the tests failing",
        default=strtobool(os.environ.get("CONTINUE_THROUGH_ERROR", "False")),
    )
    parser.add_argument(
        "additional_unittest_args",
        nargs="*",
        help="additional arguments passed through to unittest, e.g., "
        "python run_test.py -i sparse -- TestSparse.test_factory_size_check",
    )
    parser.add_argument(
        "--shard",
        nargs=2,
        type=int,
        help="runs a shard of the tests (taking into account other selections), e.g., "
        "--shard 2 3 will break up the selected tests into 3 shards and run the tests "
        "in the 2nd shard (the first number should not exceed the second)",
    )
    parser.add_argument(
        "--exclude-jit-executor",
        action="store_true",
        help="exclude tests that are run for a specific jit config",
    )
    parser.add_argument(
        "--exclude-distributed-tests",
        action="store_true",
        help="exclude distributed tests",
    )
    parser.add_argument(
        "--dry-run",
        action="store_true",
        help="Only list the test that will run.",
    )
    parser.add_argument(
        "--xdoctest-command",
        default="all",
        help=(
            "Control the specific doctest action. "
            "Use 'list' to simply parse doctests and check syntax. "
            "Use 'all' to execute all doctests or specify a specific "
            "doctest to run"
        ),
    )

    group = parser.add_mutually_exclusive_group()
    group.add_argument(
        "--dynamo",
        action="store_true",
        help="Run tests with TorchDynamo+EagerBackend turned on",
    )
    group.add_argument(
        "--inductor",
        action="store_true",
        help="Run tests with TorchInductor turned on",
    )

    return parser.parse_args()


def find_test_index(test, selected_tests, find_last_index=False):
    """Find the index of the first or last occurrence of a given test/test module in the list of selected tests.

    This function is used to determine the indices when slicing the list of selected tests when
    ``options.first``(:attr:`find_last_index`=False) and/or ``options.last``(:attr:`find_last_index`=True) are used.

    :attr:`selected_tests` can be a list that contains multiple consequent occurrences of tests
    as part of the same test module, e.g.:

    ```
    selected_tests = ['autograd', 'cuda', **'torch.TestTorch.test_acos',
                     'torch.TestTorch.test_tan', 'torch.TestTorch.test_add'**, 'utils']
    ```

    If :attr:`test`='torch' and :attr:`find_last_index`=False, result should be **2**.
    If :attr:`test`='torch' and :attr:`find_last_index`=True, result should be **4**.

    Args:
        test (str): Name of test to lookup
        selected_tests (list): List of tests
        find_last_index (bool, optional): should we lookup the index of first or last
            occurrence (first is default)

    Returns:
        index of the first or last occurrence of the given test
    """
    idx = 0
    found_idx = -1
    for t in selected_tests:
        if t.startswith(test):
            found_idx = idx
            if not find_last_index:
                break
        idx += 1
    return found_idx


def exclude_tests(
    exclude_list, selected_tests, exclude_message=None, exact_match=False
):
    for exclude_test in exclude_list:
        tests_copy = selected_tests[:]
        for test in tests_copy:
            if (
                not exact_match and test.startswith(exclude_test)
            ) or test == exclude_test:
                if exclude_message is not None:
                    print_to_stderr("Excluding {} {}".format(test, exclude_message))
                selected_tests.remove(test)
    return selected_tests


def must_serial(file: str) -> bool:
    return (
        os.getenv("PYTORCH_TEST_RUN_EVERYTHING_IN_SERIAL", "0") == "1"
        or "distributed" in os.getenv("TEST_CONFIG", "")
        or "dynamo" in os.getenv("TEST_CONFIG", "")
        or "distributed" in file
        or file in CUSTOM_HANDLERS
        or file in RUN_PARALLEL_BLOCKLIST
        or file in CI_SERIAL_LIST
        or file in JIT_EXECUTOR_TESTS
<<<<<<< HEAD
        or file in CPP_TESTS    # TODO: /
=======
        or file in ONNX_SERIAL_LIST
>>>>>>> 5d395769
    )


def can_run_in_pytest(test):
    return os.getenv("PYTORCH_TEST_DO_NOT_USE_PYTEST", "0") == "0"


def get_selected_tests(options):
    selected_tests = options.include

    # filter if there's JIT only and distributed only test options
    if options.jit:
        selected_tests = list(
            filter(lambda test_name: "jit" in test_name, selected_tests)
        )

    if options.distributed_tests:
        selected_tests = list(
            filter(lambda test_name: test_name in DISTRIBUTED_TESTS, selected_tests)
        )

    # Filter to only run core tests when --core option is specified
    if options.core:
        selected_tests = list(
            filter(lambda test_name: test_name in CORE_TEST_LIST, selected_tests)
        )

    # Filter to only run functorch tests when --functorch option is specified
    if options.functorch:
        selected_tests = [tname for tname in selected_tests if tname in FUNCTORCH_TESTS]

    if options.cpp:
        selected_tests = [tname for tname in selected_tests if tname in CPP_TESTS]
    else:
        # Exclude all C++ tests otherwise as they are still handled differently
        # than Python test at the moment
        options.exclude.extend(CPP_TESTS)

    if options.mps:
        selected_tests = ["test_mps", "test_metal"]
    else:
        # Exclude all mps tests otherwise
        options.exclude.extend(["test_mps", "test_metal"])

    # Filter to only run onnx tests when --onnx option is specified
    onnx_tests = [tname for tname in selected_tests if tname in ONNX_TESTS]
    if options.onnx:
        selected_tests = onnx_tests
    else:
        # Exclude all onnx tests otherwise
        options.exclude.extend(onnx_tests)

    # process reordering
    if options.bring_to_front:
        to_front = set(options.bring_to_front)
        selected_tests = options.bring_to_front + list(
            filter(lambda name: name not in to_front, selected_tests)
        )

    if options.first:
        first_index = find_test_index(options.first, selected_tests)
        selected_tests = selected_tests[first_index:]

    if options.last:
        last_index = find_test_index(options.last, selected_tests, find_last_index=True)
        selected_tests = selected_tests[: last_index + 1]

    # process exclusion
    if options.exclude_jit_executor:
        options.exclude.extend(JIT_EXECUTOR_TESTS)

    if options.exclude_distributed_tests:
        options.exclude.extend(DISTRIBUTED_TESTS)

    # these tests failing in CUDA 11.6 temporary disabling. issue https://github.com/pytorch/pytorch/issues/75375
    if torch.version.cuda is not None and LooseVersion(torch.version.cuda) >= "11.6":
        options.exclude.extend(["distributions/test_constraints"])

    selected_tests = exclude_tests(options.exclude, selected_tests)

    if sys.platform == "win32" and not options.ignore_win_blocklist:
        target_arch = os.environ.get("VSCMD_ARG_TGT_ARCH")
        if target_arch != "x64":
            WINDOWS_BLOCKLIST.append("cpp_extensions_aot_no_ninja")
            WINDOWS_BLOCKLIST.append("cpp_extensions_aot_ninja")
            WINDOWS_BLOCKLIST.append("cpp_extensions_jit")
            WINDOWS_BLOCKLIST.append("jit")
            WINDOWS_BLOCKLIST.append("jit_fuser")

        selected_tests = exclude_tests(WINDOWS_BLOCKLIST, selected_tests, "on Windows")

    elif TEST_WITH_ROCM:
        selected_tests = exclude_tests(ROCM_BLOCKLIST, selected_tests, "on ROCm")

    # skip all distributed tests if distributed package is not available.
    if not dist.is_available():
        selected_tests = exclude_tests(
            DISTRIBUTED_TESTS,
            selected_tests,
            "PyTorch is built without distributed support.",
        )

    # skip tests that require LAPACK when it's not available
    if not torch._C.has_lapack:
        selected_tests = exclude_tests(
            TESTS_REQUIRING_LAPACK,
            selected_tests,
            "PyTorch is built without LAPACK support.",
        )

    if is_slow_gradcheck_env():
        selected_tests = exclude_tests(
            TESTS_NOT_USING_GRADCHECK,
            selected_tests,
            "Running in slow gradcheck mode, skipping tests "
            "that don't use gradcheck.",
            exact_match=True,
        )

    selected_tests = [parse_test_module(x) for x in selected_tests]

    # sharding
    which_shard, num_shards = 1, 1
    if options.shard:
        assert len(options.shard) == 2, "Unexpected shard format"
        assert min(options.shard) > 0, "Shards must be positive numbers"
        which_shard, num_shards = options.shard
        assert (
            which_shard <= num_shards
        ), "Selected shard must be less than or equal to total number of shards"
        assert num_shards <= len(
            selected_tests
        ), f"Number of shards must be less than {len(selected_tests)}"

    # Download previous test times to make sharding decisions
    path = os.path.join(str(REPO_ROOT), TEST_TIMES_FILE)
    if os.path.exists(path):
        with open(path, "r") as f:
            test_file_times = cast(Dict[str, Any], json.load(f))
    else:
        test_file_times = {}
    test_config = os.environ.get("TEST_CONFIG")
    if test_config not in test_file_times:
        print(
            "::warning:: Gathered no stats from artifacts. Proceeding with default sharding plan."
        )
    else:
        print("Found test time stats from artifacts")

    # Do sharding
    test_file_times_config = test_file_times.get(test_config, {})
    shards = calculate_shards(
        num_shards, selected_tests, test_file_times_config, must_serial=must_serial
    )
    _, tests_from_shard = shards[which_shard - 1]
    selected_tests = tests_from_shard

    return selected_tests


def run_test_module(test: ShardedTest, test_directory: str, options) -> Optional[str]:
    maybe_set_hip_visible_devies()

    # Printing the date here can help diagnose which tests are slow
    print_to_stderr("Running {} ... [{}]".format(str(test), datetime.now()))
    handler = CUSTOM_HANDLERS.get(test.name, run_test)
    return_code = handler(test, test_directory, options)
    assert isinstance(return_code, int) and not isinstance(
        return_code, bool
    ), f"While running {str(test)} got non integer return code {return_code}"
    if return_code == 0:
        return None

    message = f"{str(test)} failed!"
    if return_code < 0:
        # subprocess.Popen returns the child process' exit signal as
        # return code -N, where N is the signal number.
        signal_name = SIGNALS_TO_NAMES_DICT[-return_code]
        message += f" Received signal: {signal_name}"
    return message


def main():
    options = parse_args()

    test_directory = str(REPO_ROOT / "test")
    selected_tests = get_selected_tests(options)

    if options.verbose:
        print_to_stderr(
            "Selected tests:\n {}".format("\n ".join(str(x) for x in selected_tests))
        )

    if options.dry_run:
        return

    if options.coverage and not PYTORCH_COLLECT_COVERAGE:
        shell(["coverage", "erase"])

    if IS_CI:
        selected_tests = get_reordered_tests(selected_tests)
        # downloading test cases configuration to local environment
        get_test_case_configs(dirpath=test_directory)

    if options.dynamo:
        os.environ["PYTORCH_TEST_WITH_DYNAMO"] = "1"
    elif options.inductor:
        os.environ["PYTORCH_TEST_WITH_INDUCTOR"] = "1"

    failure_messages = []

    # parallel = in parallel with other files
    # serial = this file on it's own.  The file might still be run in parallel with itself (ex test_ops)
    selected_tests_parallel = [x for x in selected_tests if not must_serial(x.name)]
    selected_tests_serial = [
        x for x in selected_tests if x not in selected_tests_parallel
    ]
    print_to_stderr(
        "parallel (file granularity) tests:\n {}".format(
            "\n ".join(str(x) for x in selected_tests_parallel)
        )
    )
    print_to_stderr(
        "serial (file granularity) tests:\n {}".format(
            "\n ".join(str(x) for x in selected_tests_serial)
        )
    )

    print("===== DEBUG")
    sys.exit(1)

    # See Note [ROCm parallel CI testing]
    pool = get_context("spawn").Pool(
        NUM_PROCS, maxtasksperchild=None if torch.version.hip else 1
    )
    os.makedirs(REPO_ROOT / "test" / "test-reports", exist_ok=True)

    def success_callback(err_message):
        if err_message is None:
            return True
        failure_messages.append(err_message)
        print_to_stderr(err_message)
        if not options.continue_through_error:
            pool.terminate()
        return False

    try:
        os.environ["NUM_PARALLEL_PROCS"] = str(NUM_PROCS)
        for test in selected_tests_parallel:
            options_clone = copy.deepcopy(options)
            if can_run_in_pytest(test):
                options_clone.pytest = True
            pool.apply_async(
                run_test_module,
                args=(test, test_directory, options_clone),
                callback=success_callback,
            )
        pool.close()
        pool.join()
        del os.environ["NUM_PARALLEL_PROCS"]

        if not options.continue_through_error and len(failure_messages) != 0:
            raise RuntimeError(
                "\n".join(failure_messages)
                + "\n\nTip: You can keep running tests even on failure by "
                "passing --keep-going to run_test.py.\n"
                "If running on CI, add the 'keep-going' label to "
                "your PR and rerun your jobs."
            )

        for test in selected_tests_serial:
            options_clone = copy.deepcopy(options)
            if can_run_in_pytest(test):
                options_clone.pytest = True
            err_message = run_test_module(test, test_directory, options_clone)
            if err_message is None:
                continue
            failure_messages.append(err_message)
            if not options_clone.continue_through_error:
                raise RuntimeError(err_message)
            print_to_stderr(err_message)
    finally:
        pool.terminate()
        pool.join()

        if options.coverage:
            from coverage import Coverage

            with set_cwd(test_directory):
                cov = Coverage()
                if PYTORCH_COLLECT_COVERAGE:
                    cov.load()
                cov.combine(strict=False)
                cov.save()
                if not PYTORCH_COLLECT_COVERAGE:
                    cov.html_report()

    if len(failure_messages) != 0:
        for err in failure_messages:
            print_to_stderr(err)
        sys.exit(1)


if __name__ == "__main__":
    main()<|MERGE_RESOLUTION|>--- conflicted
+++ resolved
@@ -169,7 +169,8 @@
         "distributed/test_c10d_spawn",
         "distributions/test_transforms",
         "distributions/test_utils",
-<<<<<<< HEAD
+        "onnx/test_pytorch_onnx_onnxruntime_cuda",
+        "onnx/test_models",
 
         # These are not C++ tests
         f"{CPP_TEST_PREFIX}/parallel_benchmark",
@@ -177,10 +178,6 @@
         f"{CPP_TEST_PREFIX}/protoc-3.13.0.0",
         f"{CPP_TEST_PREFIX}/torch_shm_manager",
         f"{CPP_TEST_PREFIX}/tutorial_tensorexpr",
-=======
-        "onnx/test_pytorch_onnx_onnxruntime_cuda",
-        "onnx/test_models",
->>>>>>> 5d395769
     ],
     extra_tests=[
         "test_cpp_extensions_aot_ninja",
@@ -398,11 +395,8 @@
 
 DISTRIBUTED_TESTS = [test for test in TESTS if test.startswith("distributed")]
 FUNCTORCH_TESTS = [test for test in TESTS if test.startswith("functorch")]
-<<<<<<< HEAD
+ONNX_TESTS = [test for test in TESTS if test.startswith("onnx")]
 CPP_TESTS = [test for test in TESTS if test.startswith(CPP_TEST_PREFIX)]
-=======
-ONNX_TESTS = [test for test in TESTS if test.startswith("onnx")]
->>>>>>> 5d395769
 
 TESTS_REQUIRING_LAPACK = [
     "distributions/test_constraints",
@@ -1158,11 +1152,8 @@
         or file in RUN_PARALLEL_BLOCKLIST
         or file in CI_SERIAL_LIST
         or file in JIT_EXECUTOR_TESTS
-<<<<<<< HEAD
-        or file in CPP_TESTS    # TODO: /
-=======
         or file in ONNX_SERIAL_LIST
->>>>>>> 5d395769
+        or file in CPP_TESTS    # TODO: See if we can run C++ tests in parallel
     )
 
 
