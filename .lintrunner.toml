[[linter]]
code = 'FLAKE8'
include_patterns = ['**/*.py']
exclude_patterns = [
    '.git/**',
    'build_test_custom_build/**',
    'build/**',
    'caffe2/**',
    'docs/caffe2/**',
    'docs/cpp/src/**',
    'docs/src/**',
    'functorch/docs/**',
    'functorch/examples/**',
    'functorch/notebooks/**',
    'scripts/**',
    'test/generated_type_hints_smoketest.py',
    'third_party/**',
    'torch/include/**',
    'torch/lib/**',
    'venv/**',
    '**/*.pyi',
    'tools/test/test_selective_build.py',
]
command = [
    'python3',
    'tools/linter/adapters/flake8_linter.py',
    '--',
    '@{{PATHSFILE}}'
]
init_command = [
    'python3',
    'tools/linter/adapters/pip_init.py',
    '--dry-run={{DRYRUN}}',
    'flake8==3.8.2',
    'flake8-bugbear==20.1.4',
    'flake8-comprehensions==3.3.0',
    'flake8-executable==2.0.4',
    'flake8-pyi==20.5.0',
    'mccabe==0.6.1',
    'pycodestyle==2.6.0',
    'pyflakes==2.2.0',
]


[[linter]]
code = 'CLANGFORMAT'
include_patterns = [
    'aten/src/ATen/*.h',
    'aten/src/ATen/native/vulkan/**/*.h',
    'aten/src/ATen/native/vulkan/**/*.cpp',
    'c10/**/*.h',
    'c10/**/*.cpp',
    'torch/csrc/**/*.h',
    'torch/csrc/**/*.cpp',
    'test/cpp/**/*.h',
    'test/cpp/**/*.cpp',
]
exclude_patterns = [
    'aten/src/ATen/native/vulkan/api/vk_mem_alloc.h',
    'c10/util/strong_type.h',
    'torch/csrc/jit/serialization/mobile_bytecode_generated.h',
]
init_command = [
    'python3',
    'tools/linter/adapters/s3_init.py',
    '--config-json=tools/linter/adapters/s3_init_config.json',
    '--linter=clang-format',
    '--dry-run={{DRYRUN}}',
    '--output-dir=.lintbin',
    '--output-name=clang-format',
]
command = [
    'python3',
    'tools/linter/adapters/clangformat_linter.py',
    '--binary=.lintbin/clang-format',
    '--',
    '@{{PATHSFILE}}'
]
is_formatter = true

[[linter]]
code = 'MYPY'
include_patterns = [
    'torch/**/*.py',
    'torch/**/*.pyi',
    'caffe2/**/*.py',
    'caffe2/**/*.pyi',
    'test/test_bundled_images.py',
    'test/test_bundled_inputs.py',
    'test/test_complex.py',
    'test/test_datapipe.py',
    'test/test_futures.py',
    # 'test/test_numpy_interop.py',
    'test/test_torch.py',
    'test/test_type_hints.py',
    'test/test_type_info.py',
    'test/test_utils.py',
]
exclude_patterns = [
    'torch/include/**',
    'torch/csrc/**',
    'torch/_dynamo/**/*.py',
    'torch/_inductor/**/*.py',
    'torch/_functorch/aot_autograd.py',
    'torch/_functorch/benchmark_utils.py',
    'torch/_functorch/compile_utils.py',
    'torch/_functorch/compilers.py',
    'torch/_functorch/eager_transforms.py',
    'torch/_functorch/fx_minifier.py',
    'torch/_functorch/partitioners.py',
    'torch/_functorch/make_functional.py',
    'torch/_functorch/top_operators_github_usage.py',
    'torch/_functorch/vmap.py',
    'torch/distributed/elastic/agent/server/api.py',
    'torch/testing/_internal/**',
    'torch/distributed/fsdp/fully_sharded_data_parallel.py',
    'torch/distributed/distributed_c10d.py',
    # TODO(suo): these exclusions were added just to get lint clean on master.
    # Follow up to do more target suppressions and remove them.
    'torch/ao/quantization/fx/convert.py',
    'torch/ao/quantization/_dbr/function_fusion.py',
    'test/test_datapipe.py',
    'caffe2/contrib/fakelowp/test/test_batchmatmul_nnpi_fp16.py',
    'test/test_numpy_interop.py',
    'torch/torch_version.py',
]
command = [
    'python3',
    'tools/linter/adapters/mypy_linter.py',
    '--config=mypy.ini',
    '--',
    '@{{PATHSFILE}}'
]
init_command = [
    'python3',
    'tools/linter/adapters/pip_init.py',
    '--dry-run={{DRYRUN}}',
    'numpy==1.21.6',
    'expecttest==0.1.3',
    'mypy==0.960',
    'types-requests==2.27.25',
    'types-six==1.16.15',
    'types-PyYAML==6.0.7',
    'types-tabulate==0.8.8',
    'types-protobuf==3.19.18',
    'types-pkg-resources==0.1.3',
    'types-Jinja2==2.11.9',
    'junitparser==2.1.1',
    'rich==10.9.0',
    'pyyaml==6.0',
]

[[linter]]
code = 'MYPYNOFOLLOW'
include_patterns = [
    'torch/_dynamo/eval_frame.py',
    'torch/_dynamo/convert_frame.py',
    'torch/_dynamo/symbolic_convert.py',
    'torch/_dynamo/types.py',
    'torch/_dynamo/output_graph.py',
    'torch/_dynamo/guards.py',
<<<<<<< HEAD
    'torch/_dynamo/side_effects.py',
=======
>>>>>>> c6942dbb
    'torch/_dynamo/optimizations/__init__.py',
    'torch/_dynamo/optimizations/backends.py',
    'torch/_dynamo/optimizations/training.py',
    'torch/_C/_dynamo/**/*.py',
]
exclude_patterns = [
]
command = [
    'python3',
    'tools/linter/adapters/mypy_linter.py',
    '--config=mypy-nofollow.ini',
    '--code=MYPYNOFOLLOW',
    '--',
    '@{{PATHSFILE}}'
]

[[linter]]
code = 'MYPYSTRICT'
include_patterns = [
    '.github/**/*.py',
    'benchmarks/instruction_counts/**/*.py',
    'tools/**/*.py',
    'torchgen/**/*.py',
    'torch/utils/_pytree.py',
    'torch/utils/benchmark/utils/common.py',
    'torch/utils/benchmark/utils/timer.py',
    'torch/utils/benchmark/utils/valgrind_wrapper/**/*.py',
]
exclude_patterns = [
    # (linbinyu) copied from internal repo
    'tools/code_analyzer/gen_operators_yaml.py',
    'tools/dynamo/verify_dynamo.py',
    'tools/gen_vulkan_spv.py',
    'tools/test/gen_operators_yaml_test.py',
    'tools/test/gen_oplist_test.py',
    'tools/test/test_selective_build.py',
]
command = [
    'python3',
    'tools/linter/adapters/mypy_linter.py',
    '--config=mypy-strict.ini',
    '--code=MYPYSTRICT',
    '--',
    '@{{PATHSFILE}}'
]

[[linter]]
code = 'CLANGTIDY'
include_patterns = [
    'torch/csrc/fx/**/*.cpp',
    'torch/csrc/generic/**/*.cpp',
    'torch/csrc/onnx/**/*.cpp',
    'torch/csrc/tensor/**/*.cpp',
    'torch/csrc/utils/**/*.cpp',
]
exclude_patterns = [
    # The negative filters below are to exclude files that include onnx_pb.h or
    # caffe2_pb.h, otherwise we'd have to build protos as part of this CI job.
    # FunctionsManual.cpp is excluded to keep this diff clean. It will be fixed
    # in a follow up PR.
    # /torch/csrc/generic/*.cpp is excluded because those files aren't actually built.
    # that are not easily converted to accepted c++
    'torch/csrc/jit/passes/onnx/helper.cpp',
    'torch/csrc/jit/passes/onnx/shape_type_inference.cpp',
    'torch/csrc/jit/serialization/onnx.cpp',
    'torch/csrc/jit/serialization/export.cpp',
    'torch/csrc/jit/serialization/import.cpp',
    'torch/csrc/jit/serialization/import_legacy.cpp',
    'torch/csrc/onnx/init.cpp',
    'torch/csrc/cuda/nccl.*',
    'torch/csrc/cuda/python_nccl.cpp',
    'torch/csrc/autograd/FunctionsManual.cpp',
    'torch/csrc/generic/*.cpp',
    'torch/csrc/jit/codegen/cuda/runtime/*',
    'torch/csrc/utils/disable_torch_function.cpp',
]
init_command = [
    'python3',
    'tools/linter/adapters/s3_init.py',
    '--config-json=tools/linter/adapters/s3_init_config.json',
    '--linter=clang-tidy',
    '--dry-run={{DRYRUN}}',
    '--output-dir=.lintbin',
    '--output-name=clang-tidy',
]
command = [
    'python3',
    'tools/linter/adapters/clangtidy_linter.py',
    '--binary=.lintbin/clang-tidy',
    '--build_dir=./build',
    '--',
    '@{{PATHSFILE}}'
]

[[linter]]
code = 'TYPEIGNORE'
include_patterns = ['**/*.py', '**/*.pyi']
exclude_patterns = [
    'test/test_jit.py',
]
command = [
    'python3',
    'tools/linter/adapters/grep_linter.py',
    '--pattern=# type:\s*ignore([^\[]|$)',
    '--linter-name=TYPEIGNORE',
    '--error-name=unqualified type: ignore',
    """--error-description=\
        This line has an unqualified `type: ignore`; \
        please convert it to `type: ignore[xxxx]`\
    """,
    '--',
    '@{{PATHSFILE}}'
]

[[linter]]
code = 'NOQA'
include_patterns = ['**/*.py', '**/*.pyi']
exclude_patterns = ['caffe2/**']
command = [
    'python3',
    'tools/linter/adapters/grep_linter.py',
    '--pattern=# noqa([^:]|$)',
    '--linter-name=NOQA',
    '--error-name=unqualified noqa',
    """--error-description=\
        This line has an unqualified `noqa`; \
        please convert it to `noqa: XXXX`\
    """,
    '--',
    '@{{PATHSFILE}}'
]

[[linter]]
code = 'CIRCLECI'
include_patterns=['.circleci/**']
command = [
    'python3',
    'tools/linter/adapters/circleci_linter.py',
    '--regen-script-working-dir=.circleci',
    '--config-yml=.circleci/config.yml',
    '--regen-script=generate_config_yml.py',
]

[[linter]]
code = 'NATIVEFUNCTIONS'
include_patterns=['aten/src/ATen/native/native_functions.yaml']
command = [
    'python3',
    'tools/linter/adapters/nativefunctions_linter.py',
    '--native-functions-yml=aten/src/ATen/native/native_functions.yaml',
]
init_command = [
    'python3',
    'tools/linter/adapters/pip_init.py',
    '--dry-run={{DRYRUN}}',
    'ruamel.yaml==0.17.4',
]
is_formatter = true

[[linter]]
code = 'NEWLINE'
include_patterns=['**']
exclude_patterns=[
    '**/contrib/**',
    'third_party/**',
    '**/*.bat',
    '**/*.expect',
    '**/*.ipynb',
    '**/*.ps1',
    '**/*.ptl',
    'tools/clang_format_hash/**',
    'test/cpp/jit/upgrader_models/*.ptl',
    'test/cpp/jit/upgrader_models/*.ptl.ff',
]
command = [
    'python3',
    'tools/linter/adapters/newlines_linter.py',
    '--',
    '@{{PATHSFILE}}',
]
is_formatter = true

[[linter]]
code = 'SPACES'
include_patterns = ['**']
exclude_patterns = [
    '**/contrib/**',
    '**/*.diff',
    'third_party/**',
    'aten/src/ATen/native/vulkan/api/vk_mem_alloc.h',
    'test/cpp/jit/upgrader_models/*.ptl',
    'test/cpp/jit/upgrader_models/*.ptl.ff',
]
command = [
    'python3',
    'tools/linter/adapters/grep_linter.py',
    '--pattern=[[:blank:]]$',
    '--linter-name=SPACES',
    '--error-name=trailing spaces',
    '--replace-pattern=s/[[:blank:]]+$//',
    """--error-description=\
        This line has trailing spaces; please remove them.\
    """,
    '--',
    '@{{PATHSFILE}}'
]

[[linter]]
code = 'TABS'
include_patterns = ['**']
exclude_patterns = [
    '**/*.svg',
    '**/*Makefile',
    '**/*Makefile_dashboard',
    '**/contrib/**',
    'third_party/**',
    '**/.gitattributes',
    '**/.gitmodules',
    'aten/src/ATen/native/vulkan/api/vk_mem_alloc.h',
    'test/cpp/jit/upgrader_models/*.ptl',
    'test/cpp/jit/upgrader_models/*.ptl.ff',
    '.lintrunner.toml',
]
command = [
    'python3',
    'tools/linter/adapters/grep_linter.py',
    # @lint-ignore TXT2
    '--pattern=	',
    '--linter-name=TABS',
    '--error-name=saw some tabs',
    '--replace-pattern=s/\t/    /',
    """--error-description=\
        This line has tabs; please replace them with spaces.\
    """,
    '--',
    '@{{PATHSFILE}}'
]

[[linter]]
code = 'INCLUDE'
include_patterns = [
    'c10/**',
    'aten/**',
    'torch/csrc/**',
]
exclude_patterns = [
    'aten/src/ATen/native/quantized/cpu/qnnpack/**',
    'aten/src/ATen/native/vulkan/api/vk_mem_alloc.h',
    'aten/src/ATen/native/vulkan/glsl/**',
    'torch/csrc/jit/serialization/mobile_bytecode_generated.h',
]
command = [
    'python3',
    'tools/linter/adapters/grep_linter.py',
    '--pattern=#include "',
    '--linter-name=INCLUDE',
    '--error-name=quoted include',
    '--replace-pattern=s/#include "(.*)"$/#include <\1>/',
    """--error-description=\
        This #include uses quotes; please convert it to #include <xxxx>\
    """,
    '--',
    '@{{PATHSFILE}}'
]

[[linter]]
code = 'PYBIND11_INCLUDE'
include_patterns = [
    '**/*.cpp',
    '**/*.h',
]
exclude_patterns = [
    'torch/csrc/utils/pybind.h',
    'torch/utils/benchmark/utils/valgrind_wrapper/compat_bindings.cpp',
    'caffe2/**/*',
]
command = [
    'python3',
    'tools/linter/adapters/grep_linter.py',
    '--pattern=#include <pybind11\/',
    '--allowlist-pattern=#include <torch\/csrc\/utils\/pybind.h>',
    '--linter-name=PYBIND11_INCLUDE',
    '--match-first-only',
    '--error-name=direct include of pybind11',
    # https://stackoverflow.com/a/33416489/23845
    # NB: this won't work if the pybind11 include is on the first line;
    # but that's fine because it will just mean the lint will still fail
    # after applying the change and you will have to fix it manually
    '--replace-pattern=1,/(#include <pybind11\/)/ s/(#include <pybind11\/)/#include <torch\/csrc\/utils\/pybind.h>\n\1/',
    """--error-description=\
        This #include directly includes pybind11 without also including \
        #include <torch/csrc/utils/pybind.h>;  this means some important \
        specializations may not be included.\
    """,
    '--',
    '@{{PATHSFILE}}'
]

[[linter]]
code = 'ERROR_PRONE_ISINSTANCE'
include_patterns = [
    'torch/_refs/**/*.py',
    'torch/_prims/**/*.py',
    'torch/_prims_common/**/*.py',
    'torch/_decomp/**/*.py',
    'torch/_meta_registrations.py',
]
command = [
    'python3',
    'tools/linter/adapters/grep_linter.py',
    '--pattern=isinstance\([^)]+(int|float)\)',
    '--linter-name=ERROR_PRONE_ISINSTANCE',
    '--error-name=error prone isinstance',
    """--error-description=\
        This line has an isinstance call that directly refers to \
        int or float.  This is error-prone because you may also \
        have wanted to allow SymInt or SymFloat in your test.  \
        To suppress this lint, use an appropriate type alias defined \
        in torch._prims_common; use IntLike/FloatLike when you would accept \
        both regular and symbolic numbers, Dim for ints representing \
        dimensions, or IntWithoutSymInt/FloatWithoutSymFloat if you really \
        meant to exclude symbolic numbers.
    """,
    '--',
    '@{{PATHSFILE}}'
]

[[linter]]
code = 'PYBIND11_SPECIALIZATION'
include_patterns = [
    '**/*.cpp',
    '**/*.h',
]
exclude_patterns = [
    # The place for all orphan specializations
    'torch/csrc/utils/pybind.h',
    # These specializations are non-orphan
    'torch/csrc/distributed/c10d/init.cpp',
    'torch/csrc/jit/python/pybind.h',
    # These are safe to exclude as they do not have Python
    'c10/**/*',
]
command = [
    'python3',
    'tools/linter/adapters/grep_linter.py',
    '--pattern=PYBIND11_DECLARE_HOLDER_TYPE',
    '--linter-name=PYBIND11_SPECIALIZATION',
    '--error-name=pybind11 specialization in non-standard location',
    """--error-description=\
        This pybind11 specialization (PYBIND11_DECLARE_HOLDER_TYPE) should \
        be placed in torch/csrc/utils/pybind.h so that it is guaranteed to be \
        included at any site that may potentially make use of it via py::cast. \
        If your specialization is in the same header file as the definition \
        of the holder type, you can ignore this lint by adding your header to \
        the exclude_patterns for this lint in .lintrunner.toml.  For more \
        information see https://github.com/pybind/pybind11/issues/4099 \
    """,
    '--',
    '@{{PATHSFILE}}'
]

[[linter]]
code = 'PYPIDEP'
include_patterns = ['.github/**']
exclude_patterns = [
    '**/*.rst',
    '**/*.py',
    '**/*.md',
    '**/*.diff',
]
command = [
    'python3',
    'tools/linter/adapters/grep_linter.py',
    """--pattern=\
    (pip|pip3|python -m pip|python3 -m pip|python3 -mpip|python -mpip) \
    install ([a-zA-Z0-9][A-Za-z0-9\\._\\-]+)([^/=<>~!]+)[A-Za-z0-9\\._\\-\\*\\+\\!]*$\
    """,
    '--linter-name=PYPIDEP',
    '--error-name=unpinned PyPI install',
    """--error-description=\
        This line has unpinned PyPi installs; \
        please pin them to a specific version: e.g. 'thepackage==1.2'\
    """,
    '--',
    '@{{PATHSFILE}}'
]

[[linter]]
code = 'EXEC'
include_patterns = ['**']
exclude_patterns = [
    'third_party/**',
    'torch/bin/**',
    '**/*.so',
    '**/*.py',
    '**/*.sh',
    '**/*.bash',
    '**/git-pre-commit',
    '**/git-clang-format',
    '**/gradlew',
]
command = [
    'python3',
    'tools/linter/adapters/exec_linter.py',
    '--',
    '@{{PATHSFILE}}',
]

[[linter]]
code = 'CUBINCLUDE'
include_patterns = ['aten/**']
exclude_patterns = [
    'aten/src/ATen/cuda/cub*.cuh',
]
command = [
    'python3',
    'tools/linter/adapters/grep_linter.py',
    '--pattern=#include <cub/',
    '--linter-name=CUBINCLUDE',
    '--error-name=direct cub include',
    """--error-description=\
        This line has a direct cub include; please include \
        ATen/cuda/cub.cuh instead and wrap your cub calls in \
        at::native namespace if necessary.
    """,
    '--',
    '@{{PATHSFILE}}'
]

[[linter]]
code = 'RAWCUDA'
include_patterns = [
    'aten/**',
    'c10/**',
]
exclude_patterns = [
    'aten/src/ATen/test/**',
    'c10/cuda/CUDAFunctions.h',
]
command = [
    'python3',
    'tools/linter/adapters/grep_linter.py',
    '--pattern=cudaStreamSynchronize',
    '--linter-name=RAWCUDA',
    '--error-name=raw CUDA API usage',
    """--error-description=\
        This line calls raw CUDA APIs directly; please use at::cuda wrappers instead.
    """,
    '--',
    '@{{PATHSFILE}}'
]

[[linter]]
code = 'CMAKE'
include_patterns = [
    "**/*.cmake",
    "**/*.cmake.in",
    "**/CMakeLists.txt",
]
exclude_patterns = [
    'cmake/Modules/**',
    'cmake/Modules_CUDA_fix/**',
    'cmake/Caffe2Config.cmake.in',
    'aten/src/ATen/ATenConfig.cmake.in',
    'cmake/Caffe2ConfigVersion.cmake.in',
    'cmake/TorchConfig.cmake.in',
    'cmake/TorchConfigVersion.cmake.in',
    'cmake/cmake_uninstall.cmake.i',
]
command = [
    'python3',
    'tools/linter/adapters/cmake_linter.py',
    '--config=.cmakelintrc',
    '--',
    '@{{PATHSFILE}}',
]
init_command = [
    'python3',
    'tools/linter/adapters/pip_init.py',
    '--dry-run={{DRYRUN}}',
    'cmakelint==1.4.1',
]

[[linter]]
code = 'SHELLCHECK'
include_patterns = [
    '.jenkins/pytorch/**/*.sh'
]
command = [
    'python3',
    'tools/linter/adapters/shellcheck_linter.py',
    '--',
    '@{{PATHSFILE}}',
]
init_command = [
    'python3',
    'tools/linter/adapters/pip_init.py',
    '--dry-run={{DRYRUN}}',
    'shellcheck-py==0.7.2.1',
]

[[linter]]
code = 'ACTIONLINT'
include_patterns = [
    '.github/workflows/*.yml',
    '.github/workflows/*.yaml',
    # actionlint does not support composite actions yet
    # '.github/actions/**/*.yml',
    # '.github/actions/**/*.yaml',
]
command = [
    'python3',
    'tools/linter/adapters/actionlint_linter.py',
    '--binary=.lintbin/actionlint',
    '--',
    '@{{PATHSFILE}}',
]
init_command = [
    'python3',
    'tools/linter/adapters/s3_init.py',
    '--config-json=tools/linter/adapters/s3_init_config.json',
    '--linter=actionlint',
    '--dry-run={{DRYRUN}}',
    '--output-dir=.lintbin',
    '--output-name=actionlint',
]

[[linter]]
code = 'TESTOWNERS'
include_patterns = [
    'test/**/test_*.py',
    'test/**/*_test.py',
]
exclude_patterns = [
    'test/run_test.py',
]
command = [
    'python3',
    'tools/linter/adapters/testowners_linter.py',
    '--',
    '@{{PATHSFILE}}',
]

[[linter]]
code = 'CALL_ONCE'
include_patterns = [
    'c10/**',
    'aten/**',
    'torch/csrc/**',
]
exclude_patterns = [
    'c10/util/CallOnce.h',
]
command = [
    'python3',
    'tools/linter/adapters/grep_linter.py',
    '--pattern=std::call_once',
    '--linter-name=CALL_ONCE',
    '--error-name=invalid call_once',
    '--replace-pattern=s/std::call_once/c10::call_once/',
    """--error-description=\
        Use of std::call_once is forbidden and should be replaced with c10::call_once\
    """,
    '--',
    '@{{PATHSFILE}}'
]

[[linter]]
code = 'ONCE_FLAG'
include_patterns = [
    'c10/**',
    'aten/**',
    'torch/csrc/**',
]
command = [
    'python3',
    'tools/linter/adapters/grep_linter.py',
    '--pattern=std::once_flag',
    '--linter-name=ONCE_FLAG',
    '--error-name=invalid once_flag',
    '--replace-pattern=s/std::once_flag/c10::once_flag/',
    """--error-description=\
        Use of std::once_flag is forbidden and should be replaced with c10::once_flag\
    """,
    '--',
    '@{{PATHSFILE}}'
]

[[linter]]
code = 'WORKFLOWSYNC'
include_patterns = [
    '.github/workflows/pull.yml',
    '.github/workflows/trunk.yml',
    '.github/workflows/periodic.yml',
]
command = [
    'python3',
    'tools/linter/adapters/workflow_consistency_linter.py',
    '--',
    '@{{PATHSFILE}}'
]
init_command = [
    'python3',
    'tools/linter/adapters/pip_init.py',
    '--dry-run={{DRYRUN}}',
    'PyYAML==6.0',
]

# Black + usort
[[linter]]
code = 'UFMT'
include_patterns = [
    'test/onnx/**/*.py',
    'test/test_dynamo_cudagraphs.py',
    'tools/**/*.py',
    'torch/_dynamo/**/*.py',
    'test/dynamo/**/*.py',
    'benchmarks/dynamo/**/*.py',
    'torch/_inductor/**/*.py',
    'test/inductor/**/*.py',
    'torch/onnx/**/*.py',
    'torch/package/**/*.py',
    'torch/_decomp/**/*.py',
    'torch/_lazy/**/*.py',
    'torch/_masked/**/*.py',
    'torch/_prims/**/*.py',
    'torch/_refs/**/*.py',
    'torch/_subclasses/**/*.py',
    'torch/_*.py',
    'torch/testing/_internal/opinfo/**/*.py',
    'torchgen/**/*.py',
    'functorch/functorch/_src/aot_autograd.py',
    'functorch/functorch/_src/compilers.py',
    'torch/testing/*.py',
]
command = [
    'python3',
    'tools/linter/adapters/ufmt_linter.py',
    '--',
    '@{{PATHSFILE}}'
]
exclude_patterns = [
    'tools/gen_vulkan_spv.py',
    'torch/__init__.py',  # Skip this file to format because it's part of the public API
]
init_command = [
    'python3',
    'tools/linter/adapters/pip_init.py',
    '--dry-run={{DRYRUN}}',
    '--no-black-binary',
    'black==22.3.0',
    'ufmt==1.3.3',
    'usort==1.0.2',
]
is_formatter = true<|MERGE_RESOLUTION|>--- conflicted
+++ resolved
@@ -159,10 +159,7 @@
     'torch/_dynamo/types.py',
     'torch/_dynamo/output_graph.py',
     'torch/_dynamo/guards.py',
-<<<<<<< HEAD
     'torch/_dynamo/side_effects.py',
-=======
->>>>>>> c6942dbb
     'torch/_dynamo/optimizations/__init__.py',
     'torch/_dynamo/optimizations/backends.py',
     'torch/_dynamo/optimizations/training.py',
