#!/usr/bin/env python3

"""Generates a matrix to be utilized through github actions

Will output a matrix to represent our testing configurations, which is currently
dictated by just sharding.

"""

import json
import os
import re
from typing import Dict

from typing_extensions import TypedDict


class Config(TypedDict):
    num_shards: int
    runner: str


def get_disabled_issues() -> str:
    pr_body = os.getenv('PR_BODY', '')
    # The below regex is meant to match all *case-insensitive* keywords that
    # GitHub has delineated would link PRs to issues, more details here:
    # https://docs.github.com/en/issues/tracking-your-work-with-issues/linking-a-pull-request-to-an-issue.
    # E.g., "Close #62851", "fixES #62851" and "RESOLVED #62851" would all match, but not
    # "closes  #62851" --> extra space, "fixing #62851" --> not a keyword, nor "fix 62851" --> no #
    regex = '(?i)(Close(d|s)?|Resolve(d|s)?|Fix(ed|es)?) #([0-9]+)'
    issue_numbers = [x[4] for x in re.findall(regex, pr_body)]
    return ','.join(issue_numbers)


def main() -> None:
    TEST_RUNNER_TYPE = os.getenv('TEST_RUNNER_TYPE')
    assert TEST_RUNNER_TYPE is not None
    ON_PULL_REQUEST = os.getenv('GITHUB_HEAD_REF')
    NUM_TEST_SHARDS_ON_PULL_REQUEST = os.getenv('NUM_TEST_SHARDS_ON_PULL_REQUEST')
    NUM_TEST_SHARDS = int(os.getenv('NUM_TEST_SHARDS', '1'))
    if ON_PULL_REQUEST and NUM_TEST_SHARDS_ON_PULL_REQUEST:
        NUM_TEST_SHARDS = int(NUM_TEST_SHARDS_ON_PULL_REQUEST)
    MULTIGPU_RUNNER_TYPE = os.getenv('MULTIGPU_RUNNER_TYPE')
    NOGPU_RUNNER_TYPE = os.getenv('NOGPU_RUNNER_TYPE')
    configs: Dict[str, Config] = {}
    if os.getenv('ENABLE_JIT_LEGACY_TEST'):
        configs['jit_legacy'] = {'num_shards': 1, 'runner': TEST_RUNNER_TYPE}
    if MULTIGPU_RUNNER_TYPE is not None and os.getenv('ENABLE_MULTIGPU_TEST'):
        configs['multigpu'] = {'num_shards': 1, 'runner': MULTIGPU_RUNNER_TYPE}
    if NOGPU_RUNNER_TYPE is not None and os.getenv('ENABLE_NOGPU_NO_AVX_TEST'):
        configs['nogpu_NO_AVX'] = {'num_shards': 1, 'runner': NOGPU_RUNNER_TYPE}
    if NOGPU_RUNNER_TYPE is not None and os.getenv('ENABLE_NOGPU_NO_AVX2_TEST'):
        configs['nogpu_NO_AVX2'] = {'num_shards': 1, 'runner': NOGPU_RUNNER_TYPE}
    if os.getenv('ENABLE_DISTRIBUTED_TEST'):
        configs['distributed'] = {'num_shards': 1, 'runner': TEST_RUNNER_TYPE}
    if os.getenv('ENABLE_SLOW_TEST'):
        configs['slow'] = {'num_shards': 1, 'runner': TEST_RUNNER_TYPE}
<<<<<<< HEAD
=======
    if os.getenv('ENABLE_DOCS_TEST'):
        configs['docs_test'] = {'num_shards': 1, 'runner': TEST_RUNNER_TYPE}
    if os.getenv('ENABLE_BACKWARDS_COMPAT_TEST'):
        configs['backwards_compat'] = {'num_shards': 1, 'runner': TEST_RUNNER_TYPE}
    if os.getenv('ENABLE_XLA_TEST'):
        configs['xla'] = {'num_shards': 1, 'runner': TEST_RUNNER_TYPE}
    if os.getenv('ENABLE_NOARCH_TEST'):
        configs['noarch'] = {'num_shards': 1, 'runner': TEST_RUNNER_TYPE}
>>>>>>> 7e4ebe06
    matrix = {
        'include': [
            {
                'config': 'default',
                'shard': shard,
                'num_shards': NUM_TEST_SHARDS,
                'runner': TEST_RUNNER_TYPE,
            }
            for shard in range(1, NUM_TEST_SHARDS + 1)
        ] + [
            {
                'config': name,
                'shard': shard,
                'num_shards': config['num_shards'],
                'runner': config['runner'],
            }
            for name, config in configs.items()
            for shard in range(1, config['num_shards'] + 1)
        ]
    }
    render_matrix = {'config': list(dict.fromkeys(x['config'] for x in matrix['include']))}
    print(json.dumps({'matrix': matrix, 'render-matrix': render_matrix}, indent=2))
    print(f'::set-output name=matrix::{json.dumps(matrix)}')
    print(f'::set-output name=render-matrix::{json.dumps(render_matrix)}')
    print(f'::set-output name=ignore-disabled-issues::{get_disabled_issues()}')


if __name__ == "__main__":
    main()<|MERGE_RESOLUTION|>--- conflicted
+++ resolved
@@ -55,8 +55,6 @@
         configs['distributed'] = {'num_shards': 1, 'runner': TEST_RUNNER_TYPE}
     if os.getenv('ENABLE_SLOW_TEST'):
         configs['slow'] = {'num_shards': 1, 'runner': TEST_RUNNER_TYPE}
-<<<<<<< HEAD
-=======
     if os.getenv('ENABLE_DOCS_TEST'):
         configs['docs_test'] = {'num_shards': 1, 'runner': TEST_RUNNER_TYPE}
     if os.getenv('ENABLE_BACKWARDS_COMPAT_TEST'):
@@ -65,7 +63,6 @@
         configs['xla'] = {'num_shards': 1, 'runner': TEST_RUNNER_TYPE}
     if os.getenv('ENABLE_NOARCH_TEST'):
         configs['noarch'] = {'num_shards': 1, 'runner': TEST_RUNNER_TYPE}
->>>>>>> 7e4ebe06
     matrix = {
         'include': [
             {
