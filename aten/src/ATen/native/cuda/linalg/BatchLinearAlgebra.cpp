--- conflicted
+++ resolved
@@ -1956,22 +1956,10 @@
 }
 
 static void lu_factor(const Tensor& input, const Tensor& pivots, const Tensor& infos, bool compute_pivots) {
-<<<<<<< HEAD
   auto batch_size = batchCount(input);
+  (void) batch_size; // Silence unused warning in some builds
   auto m = input.size(-2);
   auto n = input.size(-1);
-=======
-  // MAGMA does not work with batch_size == 0.
-  // CuSolver does not work when the matrices have no elements
-  if (input.numel() == 0) {
-    // zero out the infos as it will have one element if the input is a matrix of size (0, 0)
-    infos.zero_();
-    return;
-  }
->>>>>>> 8d19b81c
-
-  auto batch_size = batchCount(input);
-  (void) batch_size; // Silence unused warning in some builds
 
 
 #if AT_MAGMA_ENABLED()
