import abc
import enum
import functools
import inspect
import itertools
import types
from typing import Dict, List

from .. import variables
from ..bytecode_transformation import create_instruction
from ..exc import unimplemented
from ..source import AttrSource, ConstantSource, DefaultsSource, GetItemSource
from ..utils import istensor, make_cell
from .base import typestr, VariableTracker


def wrap_bound_arg(tx, val, options, source=None):
    # Source propagation is best effort since not every object we encounter has a source to begin with.
    assert (
        "source" not in options
    ), "Source needs to be separate from options due to recursive calls for lists/dicts"

    if isinstance(val, dict):
        return variables.ConstDictVariable(
            {
                k: wrap_bound_arg(tx, v, options, source=getattr(v, "source", None))
                for k, v in val.items()
            },
            dict,
            **options,
        )
    elif isinstance(val, (tuple, list)):
        cls = variables.BaseListVariable.cls_for(type(val))
        return cls(
            [
                wrap_bound_arg(tx, x, options, source=getattr(x, "source", None))
                for x in val
            ],
            **options,
        )

    if variables.ConstantVariable.is_literal(val):
        return variables.ConstantVariable(val, **options)
    elif isinstance(val, types.FunctionType):
        return variables.UserFunctionVariable(val, source=source, **options)
    elif isinstance(val, enum.Enum):
        return variables.EnumVariable(val, source=source, **options)
    elif isinstance(val, (type, abc.ABCMeta)):
        return variables.UserDefinedClassVariable(val, source=source, **options)
    elif istensor(val):
        from torch._dynamo.variables.builder import VariableBuilder

        return VariableBuilder(tx, source=source, **options)(val)
    else:
        assert isinstance(val, VariableTracker), typestr(val)
        return val


def wrap_args_kwargs(tx, result, options):
    for k, v in list(result.items()):
        if isinstance(v, (tuple, dict)):
            # args/kwargs
            result[k] = wrap_bound_arg(tx, v, options)


def init_cellvars(parent, result, code):
    closure_cells = dict()
    side_effects = parent.output.side_effects

    for name in code.co_cellvars:
        closure_cells[name] = side_effects.track_cell_new()
        if name in result:
            side_effects.store_cell(closure_cells[name], result.pop(name))

    return closure_cells


class BaseUserFunctionVariable(VariableTracker):
    def get_filename(self):
        return self.get_code().co_filename

    def get_name(self):
        return self.get_code().co_name

    def call_function(
        self, tx, args: "List[VariableTracker]", kwargs: "Dict[str, VariableTracker]"
    ) -> "VariableTracker":
        return tx.inline_user_function_return(
            self, list(self.self_args()) + list(args), kwargs
        )

    def num_parameters(self):
        return len(inspect.signature(self.get_function()).parameters)

    def closure_vars(self, tx):
        return {}


class UserFunctionVariable(BaseUserFunctionVariable):
    """Some unsupported user-defined global function"""

    def __init__(self, fn, is_constant=False, **kwargs):
        super(UserFunctionVariable, self).__init__(**kwargs)
        if getattr(fn, "_dynamo_marked_constant", False):
            # This method should be treated as a constant for the purposes of compilation
            self.is_constant = True
        else:
            self.is_constant = False

        assert isinstance(
            fn, types.FunctionType
        ), f"expected FunctionType found {typestr(fn)} {fn}"
        # unpack @torch._dynamo.optimize()(fn) wrapped function
        fn = inspect.getattr_static(fn, "_torchdynamo_inline", fn)
        # unpack torch.jit.script_if_tracing
        if inspect.getattr_static(fn, "__script_if_tracing_wrapper", False):
            fn = inspect.getattr_static(fn, "__original_fn", fn)
        self.fn: types.FunctionType = fn

    def self_args(self):
        return []

    def get_function(self):
        return self.fn

    def get_code(self):
        return self.fn.__code__

    def python_type(self):
        return types.FunctionType

    def has_self(self):
        return getattr(self.fn, "__self__", None) is not None

    def get_globals(self):
        return self.fn.__globals__

    def bind_args(self, parent, args, kwargs):
        assert not self.is_constant
        options = VariableTracker.propagate([self])
        tx = parent.output.root_tx
        wrap = functools.partial(wrap_bound_arg, tx=tx, options=options)

        fn: types.FunctionType = self.fn
        defaults = fn.__defaults__ or []
        defaults_sources = [
            None if self.source is None else DefaultsSource(self.source, idx)
            for idx, _ in enumerate(defaults)
        ]
        fake_func = types.FunctionType(
            fn.__code__,
            fn.__globals__,
            fn.__name__,
            tuple(
                [
                    wrap(val=arg, source=source)
                    for arg, source in zip(defaults, defaults_sources)
                ]
            ),
            fn.__closure__,
        )
        if fn.__kwdefaults__:
            kwdefaults_sources = {
                k: None
                if self.source is None
                else DefaultsSource(self.source, k, is_kw=True)
                for k in fn.__kwdefaults__
            }
            fake_func.__kwdefaults__ = {
                k: wrap(val=v, source=kwdefaults_sources[k])
                for k, v in fn.__kwdefaults__.items()
            }

        bound = inspect.signature(fake_func).bind(*args, **kwargs)
        bound.apply_defaults()
        result = dict(bound.arguments.items())

        wrap_args_kwargs(tx, result, options)
        closure_cells = init_cellvars(parent, result, fn.__code__)
        closure = self.fn.__closure__ or ()
        assert len(closure) == len(self.fn.__code__.co_freevars)
        for idx, name, cell in zip(
            itertools.count(), self.fn.__code__.co_freevars, closure
        ):
            if name == "__class__":
<<<<<<< HEAD
                source = (
                    None
                    if self.source is None
                    else AttrSource(self.source, "__class__")
                )
=======
                source = AttrSource(self.source, "__class__") if self.source else None
>>>>>>> 4d8a1f97
                result[name] = variables.UserDefinedClassVariable(
                    cell.cell_contents,
                    source=source,
                )
            else:
                var = tx.match_nested_cell(name, cell)
                if var is not None:
                    # optimization for cleaner codegen
                    result[name] = var
                elif self.source:
                    from .builder import VariableBuilder

                    side_effects = parent.output.side_effects
                    if cell in side_effects:
                        out = side_effects[cell]
                    else:
                        closure_cell = GetItemSource(
                            AttrSource(self.source, "__closure__"), idx
                        )
                        closure_cell_contents = AttrSource(
                            closure_cell, "cell_contents"
                        )
                        contents_var = VariableBuilder(parent, closure_cell_contents)(
                            cell.cell_contents
                        )

                        if (
                            closure_cell_contents.name()
                            not in tx.mutated_closure_cell_contents
                        ):
                            # Optimistically don't allocate the cell, to
                            # reduce the number of side effects.  This is
                            # important for cond, as without it, any accesses
                            # to closures create side effects and cond doesn't
                            # support side effects.  If we're wrong and this
                            # closure cell gets written to, we will restart
                            # the analysis with this cell's name in the
                            # mutated list here
                            result[name] = contents_var
                            continue

                        # cells are written to with "cell_contents",
                        # so the source should just be the closure_cell, not its contents
                        out = side_effects.track_cell_existing(closure_cell, cell)
                        side_effects.store_cell(
                            out,
                            contents_var,
                        )

                    result[name] = out

                else:
                    unimplemented("inline with __closure__")

        return result, closure_cells

    def export_freevars(self, parent, child):
        pass

    def call_function(
        self, tx, args: "List[VariableTracker]", kwargs: "Dict[str, VariableTracker]"
    ) -> "VariableTracker":
        if self.is_constant:
            options = VariableTracker.propagate(self, args, kwargs.values())
            return invoke_and_store_as_constant(
                tx, self.fn, self.get_name(), options, args, kwargs
            )

        return super(UserFunctionVariable, self).call_function(tx, args, kwargs)


class UserMethodVariable(UserFunctionVariable):
    """Some unsupported user-defined method"""

    def __init__(self, fn, obj, **kwargs):
        super(UserMethodVariable, self).__init__(fn=fn, **kwargs)
        self.obj = obj

    def __str__(self):
        return f"{self.__class__.__name__}({self.fn}, {self.obj})"

    def self_args(self):
        return [self.obj]

    def python_type(self):
        return types.MethodType

    def call_function(
        self, tx, args: "List[VariableTracker]", kwargs: "Dict[str, VariableTracker]"
    ) -> "VariableTracker":
        if (
            isinstance(self.obj, variables.NNModuleVariable)
            and getattr(self.fn, "__module__", "").startswith("torch.nn.")
            or self.is_constant
        ):
            return self.obj.call_method(
                tx, self.fn.__name__, args, kwargs, constant=self.is_constant
            ).add_options(self)
        return super().call_function(tx, args, kwargs)

    def num_parameters(self):
        return super(UserMethodVariable, self).num_parameters() - 1


class WrappedUserMethodVariable(UserMethodVariable):
    def __init__(self, wrapped, context, **kwargs):
        kwargs.pop("fn", None)
        kwargs.pop("obj", None)
        super(WrappedUserMethodVariable, self).__init__(
            wrapped.fn, wrapped.obj, **kwargs
        )
        self.wrapped = wrapped
        self.context = context

    def call_function(
        self, tx, args: "List[VariableTracker]", kwargs: "Dict[str, VariableTracker]"
    ) -> "VariableTracker":
        self.context.enter(tx)
        result = super().call_function(tx, args, kwargs)
        self.context.exit(tx)
        return result


class WrappedUserFunctionVariable(UserFunctionVariable):
    def __init__(self, wrapped, context, **kwargs):
        kwargs.pop("fn", None)
        kwargs.pop("obj", None)
        super(WrappedUserFunctionVariable, self).__init__(wrapped.fn, **kwargs)
        self.wrapped = wrapped
        self.context = context

    def call_function(
        self, tx, args: "List[VariableTracker]", kwargs: "Dict[str, VariableTracker]"
    ) -> "VariableTracker":
        self.context.enter(tx)
        result = super().call_function(tx, args, kwargs)
        self.context.exit(tx)
        return result


def invoke_and_store_as_constant(tx, fn, name, options, args, kwargs):
    def convert(x):
        if isinstance(x, variables.TensorVariable):
            return x.get_real_value()
        return x.as_python_constant()

    args = [convert(x) for x in args]
    kwargs = {k: convert(v) for k, v in kwargs.items()}
    res = fn(*args, **kwargs)
    return tx.output.register_attr_or_module(
        res,
        name,
        source=ConstantSource(name),
        **options,
    )


class NestedUserFunctionVariable(BaseUserFunctionVariable):
    def __init__(
        self,
        fn_name,
        code,
        f_globals,
        defaults,
        kwdefaults,
        annotations,
        closure,
        closure_scope,
        **kwargs,
    ):
        super(NestedUserFunctionVariable, self).__init__(**kwargs)
        assert isinstance(fn_name.as_python_constant(), str)
        assert isinstance(code.as_python_constant(), types.CodeType)
        assert isinstance(f_globals, dict)
        self.fn_name = fn_name
        self.code = code
        self.f_globals = f_globals
        self.defaults = defaults
        self.kwdefaults = kwdefaults
        self.annotations = annotations
        self.closure = closure
        if closure is None:
            closure_scope = None
        self.closure_scope = closure_scope

    def self_args(self):
        return []

    def get_code(self):
        return self.code.as_python_constant()

    def get_function(self):
        if self.closure:
            raise NotImplementedError()
        func = types.FunctionType(
            self.code.as_python_constant(),
            self.f_globals,
            self.fn_name.as_python_constant(),
        )
        if self.defaults:
            func.__defaults__ = self.defaults.as_python_constant()
        if self.kwdefaults:
            func.__kwdefaults__ = self.kwdefaults.as_python_constant()
        if self.annotations:
            annotations = self.annotations.as_python_constant()
            if isinstance(annotations, tuple):
                from itertools import pairwise

                annotations = dict(pairwise(annotations))

            # TypeError: __annotations__ must be set to a dict object
            assert isinstance(annotations, dict)
            func.__annotations__ = annotations
        return func

    def has_closure(self):
        return self.closure is not None

    def has_self(self):
        return False

    def get_globals(self):
        return self.f_globals

    def bind_args(self, parent, args, kwargs):
        code = self.get_code()
        func = types.FunctionType(
            code,
            self.f_globals,
            self.fn_name.as_python_constant(),
            tuple(self.defaults.items) if self.defaults else None,
            tuple(make_cell(None) for _ in range(len(self.get_code().co_freevars))),
        )
        if self.kwdefaults:
            func.__kwdefaults__ = self.kwdefaults.items

        bound = inspect.signature(func).bind(*args, **kwargs)
        bound.apply_defaults()
        result = dict(bound.arguments.items())
        wrap_args_kwargs(parent.output.root_tx, result, VariableTracker.propagate(self))
        closure_cells = init_cellvars(parent, result, code)

        for idx, name in enumerate(code.co_freevars):
            assert getattr(self.closure.items[idx], name, name) == name
            assert name not in result
            closure_cells[name] = self.closure.items[idx]

        return result, closure_cells

    def export_freevars(self, parent, child):
        code = self.get_code()
        for var in code.co_freevars:
            if var in child.symbolic_locals:
                parent.symbolic_locals[var] = child.symbolic_locals[var]

    def reconstruct(self, codegen):
        flags = 0x00
        if self.defaults:
            flags |= 0x01
            codegen(self.defaults)
        if self.kwdefaults:
            flags |= 0x02
            codegen(self.kwdefaults)
        if isinstance(self.annotations, variables.ConstDictVariable) or isinstance(
            self.annotations, variables.TupleVariable
        ):
            flags |= 0x04
            try:
                if isinstance(self.annotations, variables.ConstDictVariable):
                    annotations = {
                        k: v.as_python_constant()
                        for k, v in self.annotations.items.items()
                    }
                else:
                    annotations = tuple(
                        [v.as_python_constant() for v in self.annotations.items]
                    )
                codegen.extend_output([codegen._create_load_const(annotations)])
            except NotImplementedError:
                codegen(self.annotations)
        if self.closure:
            flags |= 0x08
            codegen(self.closure)
        codegen(self.code)
        codegen(self.fn_name)
        return [create_instruction("MAKE_FUNCTION", flags)]<|MERGE_RESOLUTION|>--- conflicted
+++ resolved
@@ -183,15 +183,7 @@
             itertools.count(), self.fn.__code__.co_freevars, closure
         ):
             if name == "__class__":
-<<<<<<< HEAD
-                source = (
-                    None
-                    if self.source is None
-                    else AttrSource(self.source, "__class__")
-                )
-=======
                 source = AttrSource(self.source, "__class__") if self.source else None
->>>>>>> 4d8a1f97
                 result[name] = variables.UserDefinedClassVariable(
                     cell.cell_contents,
                     source=source,
