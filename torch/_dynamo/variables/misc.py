--- conflicted
+++ resolved
@@ -325,12 +325,8 @@
         return var
 
     def __init__(self, target_values, initial_values=None, **kwargs):
-<<<<<<< HEAD
         mode = kwargs.pop("mode", None)
-        super(AutocastModeVariable, self).__init__(
-=======
         super().__init__(
->>>>>>> 948cd61a
             target_values=target_values, initial_values=initial_values, **kwargs
         )
         self.target_values = target_values
@@ -456,13 +452,9 @@
 
 
 class WithExitFunctionVariable(VariableTracker):
-    def __init__(self, ctx: VariableTracker, target, **kwargs):
-<<<<<<< HEAD
-        super(WithExitFunctionVariable, self).__init__(**kwargs)
+    def __init__(self, ctx: ContextWrappingVariable, target, **kwargs):
+        super().__init__(**kwargs)
         assert isinstance(ctx, ContextWrappingVariable)
-=======
-        super().__init__(**kwargs)
->>>>>>> 948cd61a
         self.ctx = ctx
         self.target = target
 
