import torch

from .. import ir

from ..lowering import lowerings as L
from ..pattern_matcher import (
    Arg,
    CallFunction,
    filter_nodes,
    KeywordArg,
    register_lowering_pattern,
)

<<<<<<< HEAD
aten = torch.ops.aten
mkldnn = torch.ops.mkldnn

_conv_args = (Arg(), Arg(), Arg(), Arg(), Arg(), Arg(), Arg(), Arg(), Arg(), Arg())
_linear_args = (Arg(), Arg(), Arg(), Arg(), Arg(), Arg())
_computation_user_1 = [
    CallFunction(mkldnn._convolution_pointwise.default, *_conv_args, _users=1),
    CallFunction(mkldnn._linear_pointwise.default, *_linear_args, _users=1),
]
_computation_user_2 = [
    CallFunction(mkldnn._convolution_pointwise.default, *_conv_args, _users=2),
    CallFunction(mkldnn._linear_pointwise.default, *_linear_args, _users=2),
]
_computation_user_3 = [
    CallFunction(mkldnn._convolution_pointwise.default, *_conv_args, _users=3),
    CallFunction(mkldnn._linear_pointwise.default, *_linear_args, _users=3),
]
_computation_user_4 = [
    CallFunction(mkldnn._convolution_pointwise.default, *_conv_args, _users=4),
    CallFunction(mkldnn._linear_pointwise.default, *_linear_args, _users=4),
]


def _gelu_fusion_1(computation_call):
    return CallFunction(
        aten.mul,
        CallFunction(aten.mul, computation_call, 0.5),
        CallFunction(
            aten.add,
=======
if torch._C.has_mkldnn:
    aten = torch.ops.aten
    mkldnn = torch.ops.mkldnn

    _conv_args = (Arg(), Arg(), Arg(), Arg(), Arg(), Arg(), Arg(), Arg(), Arg(), Arg())
    _computation_user_1 = [
        CallFunction(mkldnn._convolution_pointwise.default, *_conv_args, _users=1)
    ]
    _computation_user_2 = [
        CallFunction(mkldnn._convolution_pointwise.default, *_conv_args, _users=2)
    ]
    _computation_user_3 = [
        CallFunction(mkldnn._convolution_pointwise.default, *_conv_args, _users=3)
    ]
    _computation_user_4 = [
        CallFunction(mkldnn._convolution_pointwise.default, *_conv_args, _users=4)
    ]

    def _gelu_fusion_1(computation_call):
        return CallFunction(
            aten.mul,
            CallFunction(aten.mul, computation_call, 0.5),
>>>>>>> 4d924d24
            CallFunction(
                aten.add,
                CallFunction(
                    aten.erf,
                    CallFunction(aten.mul, computation_call, 0.7071067811865476),
                ),
                1,
            ),
        )

    def _gelu_fusion_2(computation_call):
        return CallFunction(
            aten.mul,
            CallFunction(aten.mul, computation_call, 0.5),
            CallFunction(
                aten.add,
                CallFunction(
                    aten.tanh,
                    CallFunction(
                        aten.mul,
                        CallFunction(
                            aten.add,
                            computation_call,
                            CallFunction(
                                aten.mul,
                                CallFunction(
                                    aten.mul,
                                    CallFunction(
                                        aten.mul, computation_call, computation_call
                                    ),
                                    computation_call,
                                ),
                                0.044715,
                            ),
                        ),
                        0.7978845608028654,
                    ),
                ),
                1,
            ),
        )

    def _hardswish_fusion(computation_call):
        return CallFunction(
            aten.div,
            CallFunction(
                aten.mul,
                computation_call,
                CallFunction(
                    aten.clamp_max,
                    CallFunction(
                        aten.clamp_min, CallFunction(aten.add, computation_call, 3), 0
                    ),
                    6,
                ),
            ),
            6,
        )

    def _silu_fusion(computation_call):
        return CallFunction(
            aten.mul, computation_call, CallFunction(aten.sigmoid, computation_call)
        )

    def _hardsigmoid_fusion(computation_call):
        return CallFunction(
            aten.div,
            CallFunction(
                aten.clamp_max,
                CallFunction(
                    aten.clamp_min, CallFunction(aten.add, computation_call, 3), 0
                ),
                6,
            ),
            6,
        )

    def _leaky_relu_fusion(computation_call):
        return CallFunction(
            aten.where,
            CallFunction(aten.gt, computation_call, 0),
            computation_call,
            CallFunction(aten.mul, computation_call, KeywordArg("negative_slope")),
        )

    def _hardtanh_fusion(computation_call):
        return CallFunction(
            aten.clamp_max,
            CallFunction(aten.clamp_min, computation_call, KeywordArg("min_value")),
            KeywordArg("max_value"),
        )

    def _combined_fusion(computation_call, elementwise_op):
        return CallFunction(elementwise_op, computation_call)

    def _is_single_computation_op(computation_op):
        def fn(match):
            computation_nodes = filter_nodes(match.nodes, computation_op)
            if len(computation_nodes) < 1:
                return False
            if any(n.args[-3] != "none" for n in computation_nodes):
                return False
            return True

        return fn

    def _register_unary_fusion_lowering(pattern, unary_attr, computation_op):
        @register_lowering_pattern(
            pattern, extra_check=_is_single_computation_op(computation_op)
        )
        def fn(match, *args):
            computation_args = list(args)[:-3] + [
                unary_attr.op_name,
                unary_attr.scalars_attr,
                unary_attr.algorithm_attr,
            ]
            return L[computation_op](*computation_args)

<<<<<<< HEAD
def _register_unary_fusion():
    class UnaryAttr:
        def __init__(self, op_name: str, scalars_attr=None, algorithm_attr=None):
            self.op_name = op_name
            self.scalars_attr = scalars_attr if scalars_attr else []
            self.algorithm_attr = algorithm_attr if algorithm_attr else ""

    replacement_unary_fusion_patterns = {
        UnaryAttr("gelu", algorithm_attr="tanh"): [
            _gelu_fusion_2(u) for u in _computation_user_4
        ],
        UnaryAttr("gelu", algorithm_attr="none"): [
            _gelu_fusion_1(u) for u in _computation_user_2
        ],
        UnaryAttr("hardswish"): [_hardswish_fusion(u) for u in _computation_user_2],
        UnaryAttr("hardsigmoid"): [_hardsigmoid_fusion(u) for u in _computation_user_1],
        UnaryAttr("swish"): [_silu_fusion(u) for u in _computation_user_2],
        UnaryAttr("relu"): [
            _combined_fusion(u, aten.relu) for u in _computation_user_1
        ],
        UnaryAttr("sigmoid"): [
            _combined_fusion(u, aten.sigmoid) for u in _computation_user_1
        ],
        UnaryAttr("tanh"): [
            _combined_fusion(u, aten.tanh) for u in _computation_user_1
        ],
    }
    computation_ops = [
        mkldnn._convolution_pointwise.default,
        mkldnn._linear_pointwise.default,
    ]

    for unary_attr, patterns in replacement_unary_fusion_patterns.items():
        _register_unary_fusion_lowering(patterns[0], unary_attr, computation_ops[0])
        _register_unary_fusion_lowering(patterns[1], unary_attr, computation_ops[1])

    _leaky_relu_patterns = [_leaky_relu_fusion(user) for user in _computation_user_3]
    _hardtanh_patterns = [_hardtanh_fusion(user) for user in _computation_user_1]
    for pattern, computation_op in zip(_leaky_relu_patterns, computation_ops):
        _register_leaky_relu_fusion_lowering(pattern, computation_op)
    for pattern, computation_op in zip(_hardtanh_patterns, computation_ops):
        _register_hardtanh_fusion_lowering(pattern, computation_op)


def _mkldnn_fusion_init():
    _register_unary_fusion()
=======
        return fn

    def _register_leaky_relu_fusion_lowering(pattern, computation_op):
        @register_lowering_pattern(
            pattern, extra_check=_is_single_computation_op(computation_op)
        )
        def fn(match, *args, **kwargs):
            negative_slope = kwargs.get("negative_slope")
            if isinstance(negative_slope, ir.TensorBox):
                matched = False
            else:  # inp is a Number
                matched = True
            computation_args = list(args)
            if matched:
                computation_args = computation_args[:-3] + [
                    "leaky_relu",
                    [negative_slope],
                    "",
                ]
                return L[computation_op](*computation_args)
            else:
                # computation_args += ["none", [], ""]
                computation_out = L[computation_op](*computation_args)
                return L[aten.where](
                    L[aten.gt](computation_out, 0),
                    computation_out,
                    L[aten.mul](computation_out, negative_slope),
                )

        return fn

    def _register_hardtanh_fusion_lowering(pattern, computation_op):
        @register_lowering_pattern(
            pattern, extra_check=_is_single_computation_op(computation_op)
        )
        def fn(match, *args, **kwargs):
            min_value = kwargs.get("min_value")
            max_value = kwargs.get("max_value")
            if isinstance(min_value, ir.TensorBox) or isinstance(
                max_value, ir.TensorBox
            ):
                matched = False
            else:  # inp is a Number
                matched = True
            computation_args = list(args)
            if matched:
                computation_args = computation_args[:-3] + [
                    "hardtanh",
                    [min_value, max_value],
                    "",
                ]
                return L[computation_op](*computation_args)
            else:
                conv_out = L[computation_op](*computation_args)
                return L[aten.clamp_max](
                    L[aten.clamp_min](conv_out, min_value), max_value
                )

        return fn

    def _register_unary_fusion():
        class UnaryAttr:
            def __init__(self, op_name: str, scalars_attr=None, algorithm_attr=None):
                self.op_name = op_name
                self.scalars_attr = scalars_attr if scalars_attr else []
                self.algorithm_attr = algorithm_attr if algorithm_attr else ""

        replacement_unary_fusion_patterns = {
            UnaryAttr("gelu", algorithm_attr="tanh"): [
                _gelu_fusion_2(u) for u in _computation_user_4
            ],
            UnaryAttr("gelu", algorithm_attr="none"): [
                _gelu_fusion_1(u) for u in _computation_user_2
            ],
            UnaryAttr("hardswish"): [_hardswish_fusion(u) for u in _computation_user_2],
            UnaryAttr("hardsigmoid"): [
                _hardsigmoid_fusion(u) for u in _computation_user_1
            ],
            UnaryAttr("swish"): [_silu_fusion(u) for u in _computation_user_2],
            UnaryAttr("relu"): [
                _combined_fusion(u, aten.relu) for u in _computation_user_1
            ],
            UnaryAttr("sigmoid"): [
                _combined_fusion(u, aten.sigmoid) for u in _computation_user_1
            ],
            UnaryAttr("tanh"): [
                _combined_fusion(u, aten.tanh) for u in _computation_user_1
            ],
        }
        computation_ops = [mkldnn._convolution_pointwise.default]

        for unary_attr, patterns in replacement_unary_fusion_patterns.items():
            _register_unary_fusion_lowering(patterns[0], unary_attr, computation_ops[0])
            # TODO: add linear/ConvTranspose fusion

        _leaky_relu_patterns = [
            _leaky_relu_fusion(user) for user in _computation_user_3
        ]
        _hardtanh_patterns = [_hardtanh_fusion(user) for user in _computation_user_1]
        for pattern, computation_op in zip(_leaky_relu_patterns, computation_ops):
            _register_leaky_relu_fusion_lowering(pattern, computation_op)
        for pattern, computation_op in zip(_hardtanh_patterns, computation_ops):
            _register_hardtanh_fusion_lowering(pattern, computation_op)

    def _mkldnn_fusion_init():
        if torch.backends.mkldnn.enabled and torch.backends.mkldnn.is_available():
            _register_unary_fusion()
>>>>>>> 4d924d24
<|MERGE_RESOLUTION|>--- conflicted
+++ resolved
@@ -11,60 +11,34 @@
     register_lowering_pattern,
 )
 
-<<<<<<< HEAD
-aten = torch.ops.aten
-mkldnn = torch.ops.mkldnn
-
-_conv_args = (Arg(), Arg(), Arg(), Arg(), Arg(), Arg(), Arg(), Arg(), Arg(), Arg())
-_linear_args = (Arg(), Arg(), Arg(), Arg(), Arg(), Arg())
-_computation_user_1 = [
-    CallFunction(mkldnn._convolution_pointwise.default, *_conv_args, _users=1),
-    CallFunction(mkldnn._linear_pointwise.default, *_linear_args, _users=1),
-]
-_computation_user_2 = [
-    CallFunction(mkldnn._convolution_pointwise.default, *_conv_args, _users=2),
-    CallFunction(mkldnn._linear_pointwise.default, *_linear_args, _users=2),
-]
-_computation_user_3 = [
-    CallFunction(mkldnn._convolution_pointwise.default, *_conv_args, _users=3),
-    CallFunction(mkldnn._linear_pointwise.default, *_linear_args, _users=3),
-]
-_computation_user_4 = [
-    CallFunction(mkldnn._convolution_pointwise.default, *_conv_args, _users=4),
-    CallFunction(mkldnn._linear_pointwise.default, *_linear_args, _users=4),
-]
-
-
-def _gelu_fusion_1(computation_call):
-    return CallFunction(
-        aten.mul,
-        CallFunction(aten.mul, computation_call, 0.5),
-        CallFunction(
-            aten.add,
-=======
+
 if torch._C.has_mkldnn:
     aten = torch.ops.aten
     mkldnn = torch.ops.mkldnn
 
     _conv_args = (Arg(), Arg(), Arg(), Arg(), Arg(), Arg(), Arg(), Arg(), Arg(), Arg())
+    _linear_args = (Arg(), Arg(), Arg(), Arg(), Arg(), Arg())
     _computation_user_1 = [
-        CallFunction(mkldnn._convolution_pointwise.default, *_conv_args, _users=1)
+        CallFunction(mkldnn._convolution_pointwise.default, *_conv_args, _users=1),
+        CallFunction(mkldnn._linear_pointwise.default, *_linear_args, _users=1),
     ]
     _computation_user_2 = [
-        CallFunction(mkldnn._convolution_pointwise.default, *_conv_args, _users=2)
+        CallFunction(mkldnn._convolution_pointwise.default, *_conv_args, _users=2),
+        CallFunction(mkldnn._linear_pointwise.default, *_linear_args, _users=2),
     ]
     _computation_user_3 = [
-        CallFunction(mkldnn._convolution_pointwise.default, *_conv_args, _users=3)
+        CallFunction(mkldnn._convolution_pointwise.default, *_conv_args, _users=3),
+        CallFunction(mkldnn._linear_pointwise.default, *_linear_args, _users=3),
     ]
     _computation_user_4 = [
-        CallFunction(mkldnn._convolution_pointwise.default, *_conv_args, _users=4)
+        CallFunction(mkldnn._convolution_pointwise.default, *_conv_args, _users=4),
+        CallFunction(mkldnn._linear_pointwise.default, *_linear_args, _users=4),
     ]
 
     def _gelu_fusion_1(computation_call):
         return CallFunction(
             aten.mul,
             CallFunction(aten.mul, computation_call, 0.5),
->>>>>>> 4d924d24
             CallFunction(
                 aten.add,
                 CallFunction(
@@ -183,54 +157,6 @@
             ]
             return L[computation_op](*computation_args)
 
-<<<<<<< HEAD
-def _register_unary_fusion():
-    class UnaryAttr:
-        def __init__(self, op_name: str, scalars_attr=None, algorithm_attr=None):
-            self.op_name = op_name
-            self.scalars_attr = scalars_attr if scalars_attr else []
-            self.algorithm_attr = algorithm_attr if algorithm_attr else ""
-
-    replacement_unary_fusion_patterns = {
-        UnaryAttr("gelu", algorithm_attr="tanh"): [
-            _gelu_fusion_2(u) for u in _computation_user_4
-        ],
-        UnaryAttr("gelu", algorithm_attr="none"): [
-            _gelu_fusion_1(u) for u in _computation_user_2
-        ],
-        UnaryAttr("hardswish"): [_hardswish_fusion(u) for u in _computation_user_2],
-        UnaryAttr("hardsigmoid"): [_hardsigmoid_fusion(u) for u in _computation_user_1],
-        UnaryAttr("swish"): [_silu_fusion(u) for u in _computation_user_2],
-        UnaryAttr("relu"): [
-            _combined_fusion(u, aten.relu) for u in _computation_user_1
-        ],
-        UnaryAttr("sigmoid"): [
-            _combined_fusion(u, aten.sigmoid) for u in _computation_user_1
-        ],
-        UnaryAttr("tanh"): [
-            _combined_fusion(u, aten.tanh) for u in _computation_user_1
-        ],
-    }
-    computation_ops = [
-        mkldnn._convolution_pointwise.default,
-        mkldnn._linear_pointwise.default,
-    ]
-
-    for unary_attr, patterns in replacement_unary_fusion_patterns.items():
-        _register_unary_fusion_lowering(patterns[0], unary_attr, computation_ops[0])
-        _register_unary_fusion_lowering(patterns[1], unary_attr, computation_ops[1])
-
-    _leaky_relu_patterns = [_leaky_relu_fusion(user) for user in _computation_user_3]
-    _hardtanh_patterns = [_hardtanh_fusion(user) for user in _computation_user_1]
-    for pattern, computation_op in zip(_leaky_relu_patterns, computation_ops):
-        _register_leaky_relu_fusion_lowering(pattern, computation_op)
-    for pattern, computation_op in zip(_hardtanh_patterns, computation_ops):
-        _register_hardtanh_fusion_lowering(pattern, computation_op)
-
-
-def _mkldnn_fusion_init():
-    _register_unary_fusion()
-=======
         return fn
 
     def _register_leaky_relu_fusion_lowering(pattern, computation_op):
@@ -320,11 +246,14 @@
                 _combined_fusion(u, aten.tanh) for u in _computation_user_1
             ],
         }
-        computation_ops = [mkldnn._convolution_pointwise.default]
+        computation_ops = [
+            mkldnn._convolution_pointwise.default,
+            mkldnn._linear_pointwise.default,
+        ]
 
         for unary_attr, patterns in replacement_unary_fusion_patterns.items():
             _register_unary_fusion_lowering(patterns[0], unary_attr, computation_ops[0])
-            # TODO: add linear/ConvTranspose fusion
+            _register_unary_fusion_lowering(patterns[1], unary_attr, computation_ops[1])
 
         _leaky_relu_patterns = [
             _leaky_relu_fusion(user) for user in _computation_user_3
@@ -337,5 +266,4 @@
 
     def _mkldnn_fusion_init():
         if torch.backends.mkldnn.enabled and torch.backends.mkldnn.is_available():
-            _register_unary_fusion()
->>>>>>> 4d924d24
+            _register_unary_fusion()