--- conflicted
+++ resolved
@@ -1946,7 +1946,125 @@
     return scales[idx]
 
 
-<<<<<<< HEAD
+@register_decomposition(aten.upsample_nearest1d.vec)
+@aten.upsample_nearest1d.vec.py_impl(DispatchKey.CompositeImplicitAutograd)
+@aten.upsample_nearest1d.vec.py_impl(DispatchKey.Autograd)
+def upsample_nearest1d_vec(input, output_size, scale_factors):
+    osize = upsample_compute_output_size(input.size(), output_size, scale_factors)
+    scale = get_scale_value(scale_factors, 0)
+
+    # NB: osize could be a list of float when scale_factors is float
+    # so we cannot redispatch to aten.upsample_nearest1d.default here
+    return upsample_nearest1d(input, osize, scale)
+
+
+@register_decomposition(aten.upsample_nearest2d.vec)
+@aten.upsample_nearest2d.vec.py_impl(DispatchKey.CompositeImplicitAutograd)
+@aten.upsample_nearest2d.vec.py_impl(DispatchKey.Autograd)
+def upsample_nearest2d_vec(input, output_size, scale_factors):
+    osize = upsample_compute_output_size(input.size(), output_size, scale_factors)
+    scale_h = get_scale_value(scale_factors, 0)
+    scale_w = get_scale_value(scale_factors, 1)
+
+    # NB: osize could be a list of float when scale_factors is float
+    # so we cannot redispatch to aten.upsample_nearest2d.default here
+    return upsample_nearest2d(input, osize, scale_h, scale_w)
+
+
+@register_decomposition(aten.upsample_nearest3d.vec)
+@aten.upsample_nearest3d.vec.py_impl(DispatchKey.CompositeImplicitAutograd)
+@aten.upsample_nearest3d.vec.py_impl(DispatchKey.Autograd)
+def upsample_nearest3d_vec(input, output_size, scale_factors):
+    osize = upsample_compute_output_size(input.size(), output_size, scale_factors)
+    scale_d = get_scale_value(scale_factors, 0)
+    scale_h = get_scale_value(scale_factors, 1)
+    scale_w = get_scale_value(scale_factors, 2)
+
+    # NB: osize could be a list of float when scale_factors is float
+    # so we cannot redispatch to aten.upsample_nearest3d.default here
+    return upsample_nearest3d(input, osize, scale_d, scale_h, scale_w)
+
+
+def _compute_upsample_nearest_indices(input, output_size):
+    # For each dim in output_size, compute the set of input indices used
+    # to produce the upsampled output.
+    indices = []
+    num_spatial_dims = len(output_size)
+    for d in range(num_spatial_dims):
+        # Math matches aten/src/ATen/native/cpu/UpSampleKernel.cpp
+        # Indices are computed as following:
+        # scale = isize / osize
+        # input_index = floor(output_index * scale)
+        # Same as OpenCV INTER_NEAREST
+        osize = sym_float(output_size[d])
+        output_indices = torch.arange(
+            sym_int(osize), dtype=input.dtype, device=input.device
+        )
+        isize = sym_float(input.shape[-num_spatial_dims + d])
+        scale = isize / osize
+        input_indices = torch.floor(output_indices * scale).to(torch.int64)
+        for _ in range(num_spatial_dims - 1 - d):
+            input_indices = input_indices.unsqueeze(-1)
+        indices.append(input_indices)
+    return tuple(indices)
+
+
+@register_decomposition(aten.upsample_nearest1d.default)
+@aten.upsample_nearest1d.default.py_impl(DispatchKey.Autograd)
+@pw_cast_for_opmath
+def upsample_nearest1d(
+    input: Tensor,
+    output_size: List[Union[int, float]],
+    scales: Optional[float] = None,
+) -> Tensor:
+    (l_indices,) = _compute_upsample_nearest_indices(input, output_size)
+    result = input[:, :, l_indices]
+    return result
+
+
+@register_decomposition(aten.upsample_nearest2d.default)
+@aten.upsample_nearest2d.default.py_impl(DispatchKey.Autograd)
+@pw_cast_for_opmath
+def upsample_nearest2d(
+    input: Tensor,
+    output_size: List[Union[int, float]],
+    scales_h: Optional[float] = None,
+    scales_w: Optional[float] = None,
+) -> Tensor:
+    h_indices, w_indices = _compute_upsample_nearest_indices(input, output_size)
+    result = input[:, :, h_indices, w_indices]
+
+    # convert output to correct memory format, if necessary
+    memory_format = utils.suggest_memory_format(input)
+
+    # following "heuristic: only use channels_last path when it's faster than the contiguous path"
+    _, n_channels, _, _ = input.shape
+    if input.device.type == "cuda" and n_channels < 4:
+        memory_format = torch.contiguous_format
+
+    result = result.contiguous(memory_format=memory_format)
+
+    return result
+
+
+@register_decomposition(aten.upsample_nearest3d.default)
+@aten.upsample_nearest3d.default.py_impl(DispatchKey.Autograd)
+@pw_cast_for_opmath
+def upsample_nearest3d(
+    input: Tensor,
+    output_size: List[Union[int, float]],
+    scales_d: Optional[float] = None,
+    scales_h: Optional[float] = None,
+    scales_w: Optional[float] = None,
+) -> Tensor:
+    d_indices, h_indices, w_indices = _compute_upsample_nearest_indices(
+        input, output_size
+    )
+    result = input[:, :, d_indices, h_indices, w_indices]
+
+    return result
+
+
 def gather_params(params, has_biases, has_projections):
     if has_biases and has_projections:
         group_size = 5
@@ -2095,125 +2213,6 @@
         partial(one_layer_rnn, nonlinearity=torch.relu),
     )
     return out, torch.stack(final_hiddens, 0)
-=======
-@register_decomposition(aten.upsample_nearest1d.vec)
-@aten.upsample_nearest1d.vec.py_impl(DispatchKey.CompositeImplicitAutograd)
-@aten.upsample_nearest1d.vec.py_impl(DispatchKey.Autograd)
-def upsample_nearest1d_vec(input, output_size, scale_factors):
-    osize = upsample_compute_output_size(input.size(), output_size, scale_factors)
-    scale = get_scale_value(scale_factors, 0)
-
-    # NB: osize could be a list of float when scale_factors is float
-    # so we cannot redispatch to aten.upsample_nearest1d.default here
-    return upsample_nearest1d(input, osize, scale)
-
-
-@register_decomposition(aten.upsample_nearest2d.vec)
-@aten.upsample_nearest2d.vec.py_impl(DispatchKey.CompositeImplicitAutograd)
-@aten.upsample_nearest2d.vec.py_impl(DispatchKey.Autograd)
-def upsample_nearest2d_vec(input, output_size, scale_factors):
-    osize = upsample_compute_output_size(input.size(), output_size, scale_factors)
-    scale_h = get_scale_value(scale_factors, 0)
-    scale_w = get_scale_value(scale_factors, 1)
-
-    # NB: osize could be a list of float when scale_factors is float
-    # so we cannot redispatch to aten.upsample_nearest2d.default here
-    return upsample_nearest2d(input, osize, scale_h, scale_w)
-
-
-@register_decomposition(aten.upsample_nearest3d.vec)
-@aten.upsample_nearest3d.vec.py_impl(DispatchKey.CompositeImplicitAutograd)
-@aten.upsample_nearest3d.vec.py_impl(DispatchKey.Autograd)
-def upsample_nearest3d_vec(input, output_size, scale_factors):
-    osize = upsample_compute_output_size(input.size(), output_size, scale_factors)
-    scale_d = get_scale_value(scale_factors, 0)
-    scale_h = get_scale_value(scale_factors, 1)
-    scale_w = get_scale_value(scale_factors, 2)
-
-    # NB: osize could be a list of float when scale_factors is float
-    # so we cannot redispatch to aten.upsample_nearest3d.default here
-    return upsample_nearest3d(input, osize, scale_d, scale_h, scale_w)
-
-
-def _compute_upsample_nearest_indices(input, output_size):
-    # For each dim in output_size, compute the set of input indices used
-    # to produce the upsampled output.
-    indices = []
-    num_spatial_dims = len(output_size)
-    for d in range(num_spatial_dims):
-        # Math matches aten/src/ATen/native/cpu/UpSampleKernel.cpp
-        # Indices are computed as following:
-        # scale = isize / osize
-        # input_index = floor(output_index * scale)
-        # Same as OpenCV INTER_NEAREST
-        osize = sym_float(output_size[d])
-        output_indices = torch.arange(
-            sym_int(osize), dtype=input.dtype, device=input.device
-        )
-        isize = sym_float(input.shape[-num_spatial_dims + d])
-        scale = isize / osize
-        input_indices = torch.floor(output_indices * scale).to(torch.int64)
-        for _ in range(num_spatial_dims - 1 - d):
-            input_indices = input_indices.unsqueeze(-1)
-        indices.append(input_indices)
-    return tuple(indices)
-
-
-@register_decomposition(aten.upsample_nearest1d.default)
-@aten.upsample_nearest1d.default.py_impl(DispatchKey.Autograd)
-@pw_cast_for_opmath
-def upsample_nearest1d(
-    input: Tensor,
-    output_size: List[Union[int, float]],
-    scales: Optional[float] = None,
-) -> Tensor:
-    (l_indices,) = _compute_upsample_nearest_indices(input, output_size)
-    result = input[:, :, l_indices]
-    return result
-
-
-@register_decomposition(aten.upsample_nearest2d.default)
-@aten.upsample_nearest2d.default.py_impl(DispatchKey.Autograd)
-@pw_cast_for_opmath
-def upsample_nearest2d(
-    input: Tensor,
-    output_size: List[Union[int, float]],
-    scales_h: Optional[float] = None,
-    scales_w: Optional[float] = None,
-) -> Tensor:
-    h_indices, w_indices = _compute_upsample_nearest_indices(input, output_size)
-    result = input[:, :, h_indices, w_indices]
-
-    # convert output to correct memory format, if necessary
-    memory_format = utils.suggest_memory_format(input)
-
-    # following "heuristic: only use channels_last path when it's faster than the contiguous path"
-    _, n_channels, _, _ = input.shape
-    if input.device.type == "cuda" and n_channels < 4:
-        memory_format = torch.contiguous_format
-
-    result = result.contiguous(memory_format=memory_format)
-
-    return result
-
-
-@register_decomposition(aten.upsample_nearest3d.default)
-@aten.upsample_nearest3d.default.py_impl(DispatchKey.Autograd)
-@pw_cast_for_opmath
-def upsample_nearest3d(
-    input: Tensor,
-    output_size: List[Union[int, float]],
-    scales_d: Optional[float] = None,
-    scales_h: Optional[float] = None,
-    scales_w: Optional[float] = None,
-) -> Tensor:
-    d_indices, h_indices, w_indices = _compute_upsample_nearest_indices(
-        input, output_size
-    )
-    result = input[:, :, d_indices, h_indices, w_indices]
-
-    return result
->>>>>>> f6c7cf1b
 
 
 @register_decomposition(aten.upsample_bilinear2d.vec)
