--- conflicted
+++ resolved
@@ -272,16 +272,8 @@
 @register_meta([aten.bernoulli.default, aten.bernoulli.out])
 @out_wrapper()
 def meta_bernoulli(self, *, generator=None):
-<<<<<<< HEAD
-    if device_hint(self) == "cuda":
-        # https://github.com/pytorch/pytorch/issues/88612
-        return torch.empty_like(self).contiguous()
-    else:
-        return torch.empty_like(self)
-=======
     # https://github.com/pytorch/pytorch/issues/88612
     return torch.empty_like(self).contiguous()
->>>>>>> ff7c5b0d
 
 
 @register_meta(aten.bernoulli_.float)
@@ -291,16 +283,8 @@
 
 @register_meta(aten.bernoulli.p)
 def meta_bernoulli_p(self, p=0.5, generator=None):
-<<<<<<< HEAD
-    if device_hint(self) == "cuda":
-        # https://github.com/pytorch/pytorch/issues/88612
-        return torch.empty_like(self).contiguous()
-    else:
-        return torch.empty_like(self)
-=======
     # https://github.com/pytorch/pytorch/issues/88612
     return torch.empty_like(self).contiguous()
->>>>>>> ff7c5b0d
 
 
 @register_meta(aten._fused_moving_avg_obs_fq_helper.default)
@@ -1178,11 +1162,7 @@
         aten.sub_.Tensor,
     ],
 )
-<<<<<<< HEAD
-def meta_binop_inplace_alph(self, other, alpha=1):
-=======
 def meta_binop_inplace_alpha(self, other, alpha=1):
->>>>>>> ff7c5b0d
     return self
 
 
