#pragma once

// Parse arguments to Python functions implemented in C++
// This is similar to PyArg_ParseTupleAndKeywords(), but specifically handles
// the types relevant to PyTorch and distinguishes between overloaded function
// signatures.
//
// Example:
//
//   static PythonArgParser parser({
//     "norm(Scalar p, int64_t dim, bool keepdim=False)",
//     "norm(Scalar p=2)",
//   });
//   ParsedArgs<3> parsed_args;
//   auto r = parser.parse(args, kwargs, parsed_args);
//   if (r.idx == 0) {
//     norm(r.scalar(0), r.int64(1), r.bool(0));
//   } else {
//     norm(r.scalar(0));
//   }
//
// We auto-generate most uses of PythonArgParser; the generated files
// are torch/csrc/autograd/generated/python_*.cpp
//
// Some gotchas that you should watch out for:
//
//    - Note [Order of overloads matters]
//      Order of overloads matters.  A set of input arguments may
//      bind to multiple argument specs; we will always pick the
//      first one in PythonArgParser.  However, when you are writing
//      overloads in, e.g., native_functions.yaml, you don't have to
//      worry about what order you write them, because the code
//      generation logic always gives the overloads a canonical
//      order, where Tensor overloads come first, before Scalar overloads.
//      This logic is in sort_declarations in
//      tools/autograd/gen_python_functions.py
//
//    - Zero-dim tensors (e.g., torch.tensor(2)) bind to both
//      Scalar and Tensor, UNLESS they require grad (in which case
//      they only bind to Tensor).

#include <pybind11/pytypes.h>
#include <torch/csrc/python_headers.h>

#include <torch/csrc/Device.h>
#include <torch/csrc/Dtype.h>
#include <torch/csrc/DynamicTypes.h>
#include <torch/csrc/Exceptions.h>
#include <torch/csrc/Generator.h>
#include <torch/csrc/Layout.h>
#include <torch/csrc/MemoryFormat.h>
#include <torch/csrc/QScheme.h>
#include <torch/csrc/Stream.h>
#include <torch/csrc/autograd/python_variable.h>
#include <torch/csrc/autograd/variable.h>
#include <torch/csrc/jit/frontend/tracer.h>
#include <torch/csrc/python_dimname.h>
#include <torch/csrc/tensor/python_tensor.h>
#include <torch/csrc/utils/disable_torch_function.h>
#include <torch/csrc/utils/object_ptr.h>
#include <torch/csrc/utils/pybind.h>
#include <torch/csrc/utils/python_numbers.h>
#include <torch/csrc/utils/python_strings.h>
#include <torch/csrc/utils/six.h>

#include <ATen/PythonTorchFunctionTLS.h>
#include <ATen/core/Tensor.h>
#include <c10/util/Exception.h>
#include <c10/util/irange.h>

#include <c10/core/SymFloat.h>
#include <c10/core/SymIntNodeImpl.h>

#include <array>
#include <cstddef>
#include <memory>
#include <sstream>
#include <string>
#include <vector>

<<<<<<< HEAD
namespace torch {

inline bool is_symint_node(py::handle obj) {
  auto static tp_symn = py::type::of<c10::SymIntNodeImpl>();
  if (py::isinstance(obj, tp_symn)) {
    TORCH_CHECK(
        !jit::tracer::isTracing(), "JIT tracing of SymInts isn't supported!");
    return true;
  }
  return false;
}

inline bool is_symfloat_node(py::handle obj) {
  auto static tp_symn = py::type::of<c10::SymFloatNodeImpl>();
  if (py::isinstance(obj, tp_symn)) {
    TORCH_CHECK(
        !jit::tracer::isTracing(), "JIT tracing of SymFloats isn't supported!");
    return true;
  }
  return false;
}

} // namespace torch

namespace pybind11 {
namespace detail {
template <>
struct type_caster<c10::SymInt> {
 public:
  PYBIND11_TYPE_CASTER(c10::SymInt, _("SymInt"));
  bool load(py::handle src, bool) {
    if (torch::is_symint_node(src)) {
      value = src.cast<c10::SymIntNodeImpl*>()->toSymInt();
      return true;
    }

    auto raw_obj = src.ptr();
    if (THPUtils_checkIndex(raw_obj)) {
      value = c10::SymInt{THPUtils_unpackIndex(raw_obj)};
      return true;
    }
    return false;
  }

  static py::handle cast(
      c10::SymInt si,
      return_value_policy /* policy */,
      handle /* parent */) {
    return si.is_symbolic() ? py::cast(si.toSymIntNodeImpl()).release()
                            : py::cast(si.expect_int()).release();
  }
};

template <>
struct type_caster<c10::SymFloat> {
 public:
  PYBIND11_TYPE_CASTER(c10::SymFloat, _("SymFloat"));
  bool load(py::handle src, bool) {
    if (torch::is_symfloat_node(src)) {
      value = src.cast<c10::SymFloatNodeImpl*>()->toSymFloat();
      return true;
    }

    auto raw_obj = src.ptr();
    if (THPUtils_checkDouble(raw_obj)) {
      value = c10::SymFloat{THPUtils_unpackDouble(raw_obj)};
      return true;
    }
    return false;
  }

  static py::handle cast(
      c10::SymFloat si,
      return_value_policy /* policy */,
      handle /* parent */) {
    return si.is_symbolic() ? py::cast(si.toSymFloatNodeImpl()).release()
                            : py::cast(si.expect_float()).release();
  }
};
} // namespace detail
} // namespace pybind11

=======
>>>>>>> 8039317c
inline bool THPUtils_checkScalar(PyObject* obj) {
#ifdef USE_NUMPY
  if (torch::utils::is_numpy_scalar(obj)) {
    return true;
  }
#endif
  return PyFloat_Check(obj) || PyLong_Check(obj) || PyComplex_Check(obj) ||
      torch::is_symint_node(py::handle(obj)) ||
      torch::is_symfloat_node(py::handle(obj));
}

namespace torch {

bool should_allow_numbers_as_tensors(const std::string& name);

enum class ParameterType {
  TENSOR,
  SCALAR,
  INT64,
  SYM_INT,
  DOUBLE,
  COMPLEX,
  TENSOR_LIST,
  INT_LIST,
  GENERATOR,
  BOOL,
  STORAGE,
  PYOBJECT,
  SCALARTYPE,
  LAYOUT,
  MEMORY_FORMAT,
  DEVICE,
  STREAM,
  STRING,
  DIMNAME,
  DIMNAME_LIST,
  QSCHEME,
  FLOAT_LIST,
  SCALAR_LIST,
  SYM_INT_LIST
};

struct FunctionParameter;
struct FunctionSignature;
struct PythonArgs;

// Contains bound Python arguments in declaration order
template <int N>
struct ParsedArgs {
  ParsedArgs() : args() {}
  // NOLINTNEXTLINE(cppcoreguidelines-avoid-c-arrays,modernize-avoid-c-arrays)
  PyObject* args[N];
};

struct PythonArgParser {
  explicit PythonArgParser(
      std::vector<std::string> fmts,
      bool traceable = false);

  // meant only for `torch` functions.
  template <int N>
  inline PythonArgs parse(
      PyObject* self,
      PyObject* args,
      PyObject* kwargs,
      ParsedArgs<N>& dst);

  template <int N>
  inline PythonArgs parse(PyObject* args, PyObject* kwargs, ParsedArgs<N>& dst);

  inline PythonArgs parse(PyObject* self, ParsedArgs<0>& dst);

  // Formatted strings of non-hidden signatures
  std::vector<std::string> get_signatures() const;

 private:
  [[noreturn]]
  // NOLINTNEXTLINE(cppcoreguidelines-avoid-c-arrays,modernize-avoid-c-arrays)
  void
  print_error(
      PyObject* self,
      PyObject* args,
      PyObject* kwargs,
      PyObject* parsed_args[]);
  void check_deprecated(const FunctionSignature& signature);
  // NOLINTNEXTLINE(cppcoreguidelines-avoid-c-arrays,modernize-avoid-c-arrays)
  PythonArgs raw_parse(
      PyObject* self,
      PyObject* args,
      PyObject* kwargs,
      PyObject* parsed_args[]);

  std::vector<FunctionSignature> signatures_;
  std::string function_name;
  size_t max_args;
  bool traceable;
};

struct PYBIND11_EXPORT FunctionSignature {
  explicit FunctionSignature(const std::string& fmt, int index);

  // NOLINTNEXTLINE(cppcoreguidelines-avoid-c-arrays,modernize-avoid-c-arrays)
  bool parse(
      PyObject* self,
      PyObject* args,
      PyObject* kwargs,
      PyObject* dst[],
      bool raise_exception);

  std::string toString() const;

  std::string name;
  std::vector<FunctionParameter> params;
  std::vector<py::handle> overloaded_args;
  size_t min_args;
  size_t max_args;
  size_t max_pos_args;
  int index;
  bool hidden;
  bool deprecated;
  bool disable_torch_function;
};

struct PythonArgs {
  PythonArgs(
      bool traceable,
      const FunctionSignature& signature,
      PyObject** args)
      : idx(signature.index),
        traceable(traceable),
        signature(signature),
        args(args) {}

  int idx;
  bool traceable;
  const FunctionSignature& signature;
  PyObject** args;

  inline bool has_torch_function();
  inline std::string get_func_name();
  inline at::Tensor tensor(int i);
  inline c10::optional<at::Tensor> optionalTensor(int i);
  inline at::Scalar scalar(int i);
  inline at::Scalar scalarWithDefault(int i, const at::Scalar& default_scalar);
  inline std::vector<at::Scalar> scalarlist(int i);
  inline std::vector<at::Tensor> tensorlist(int i);
  inline torch::List<c10::optional<at::Tensor>> list_of_optional_tensors(int i);
  template <int N>
  inline std::array<at::Tensor, N> tensorlist_n(int i);
  inline std::vector<int64_t> intlist(int i);
  inline std::vector<c10::SymInt> symintlist(int i);
  inline c10::OptionalArray<int64_t> intlistOptional(int i);
  inline c10::OptionalArray<c10::SymInt> symintlistOptional(int i);
  inline std::vector<int64_t> intlistWithDefault(
      int i,
      std::vector<int64_t> default_intlist);
  inline c10::optional<at::Generator> generator(int i);
  inline at::Storage storage(int i);
  inline at::Storage storage(
      int i,
      at::ScalarType& storage_scalar_type,
      bool& is_typed_storage);
  inline c10::Stream stream(int i);
  inline at::ScalarType scalartype(int i);
  inline at::ScalarType scalartypeWithDefault(
      int i,
      at::ScalarType default_scalartype);
  inline c10::optional<at::ScalarType> scalartypeOptional(int i);
  inline c10::optional<at::Scalar> scalarOptional(int i);
  inline c10::optional<int64_t> toInt64Optional(int i);
  inline c10::optional<c10::SymInt> toSymIntOptional(int i);
  inline c10::optional<bool> toBoolOptional(int i);
  inline c10::optional<double> toDoubleOptional(int i);
  inline c10::OptionalArray<double> doublelistOptional(int i);
  inline std::vector<double> doublelist(int i);
  inline std::vector<double> getDoublelist(int i);
  inline at::Layout layout(int i);
  inline at::Layout layoutWithDefault(int i, at::Layout default_layout);
  inline c10::optional<at::Layout> layoutOptional(int i);
  inline at::Device device(int i);
  inline at::Device deviceWithDefault(int i, const at::Device& default_device);
  inline c10::optional<at::Device> deviceOptional(int i);
  inline at::Dimname dimname(int i);
  inline std::vector<at::Dimname> dimnamelist(int i);
  inline c10::optional<std::vector<at::Dimname>> toDimnameListOptional(int i);
  inline at::MemoryFormat memoryformat(int i);
  inline c10::optional<at::MemoryFormat> memoryformatOptional(int i);
  inline at::QScheme toQScheme(int i);
  inline std::string string(int i);
  inline std::string stringWithDefault(int i, const std::string& default_str);
  inline c10::optional<std::string> stringOptional(int i);
  inline c10::string_view stringView(int i);
  inline c10::string_view stringViewWithDefault(
      int i,
      const c10::string_view default_str);
  inline c10::optional<c10::string_view> stringViewOptional(int i);
  inline PyObject* pyobject(int i);
  inline int64_t toInt64(int i);
  inline c10::SymInt toSymInt(int i);
  inline int64_t toInt64WithDefault(int i, int64_t default_int);
  inline double toDouble(int i);
  inline double toDoubleWithDefault(int i, double default_double);
  inline c10::complex<double> toComplex(int i);
  inline c10::complex<double> toComplexWithDefault(
      int i,
      c10::complex<double> default_complex);
  inline bool toBool(int i);
  inline bool toBoolWithDefault(int i, bool default_bool);
  inline bool isNone(int i);

 private:
  at::Tensor tensor_slow(int i);
  at::Scalar scalar_slow(int i);
  at::Scalar scalar_slow(PyObject* arg);
};

struct FunctionParameter {
  FunctionParameter(const std::string& fmt, bool keyword_only);

  bool check(
      PyObject* obj,
      std::vector<py::handle>& overloaded_args,
      int argnum,
      int64_t* failed_idx = nullptr);

  void set_default_str(const std::string& str);
  std::string type_name() const;

  ParameterType type_;
  bool optional;
  bool allow_none;
  bool keyword_only;
  bool allow_numbers_as_tensors = false;
  int size;
  std::string name;
  // having this as a raw PyObject * will presumably leak it, but these are only
  // held by static objects anyway, and Py_Finalize can already be called when
  // this is destructed.
  PyObject* python_name;
  // NOLINTNEXTLINE(cppcoreguidelines-avoid-magic-numbers)
  at::SmallVector<PyObject*, 5> numpy_python_names;
  at::Scalar default_scalar;
  std::vector<int64_t> default_intlist;
  std::string default_string;
  union {
    bool default_bool;
    int64_t default_int;
    double default_double;
    // NOLINTNEXTLINE(cppcoreguidelines-avoid-c-arrays,modernize-avoid-c-arrays)
    double default_complex[2]; // see Scalar
    at::ScalarType default_scalartype;
    at::Layout default_layout;
  };
};

template <int N>
inline PythonArgs PythonArgParser::parse(
    PyObject* self,
    PyObject* args,
    PyObject* kwargs,
    ParsedArgs<N>& dst) {
  if (N < max_args) {
    throw ValueError(
        "PythonArgParser: dst ParsedArgs buffer does not have enough capacity, expected %d (got %d)",
        (int)max_args,
        N);
  }
  return raw_parse(self, args, kwargs, dst.args);
}

template <int N>
inline PythonArgs PythonArgParser::parse(
    PyObject* args,
    PyObject* kwargs,
    ParsedArgs<N>& dst) {
  return parse(nullptr, args, kwargs, dst);
}

inline PythonArgs PythonArgParser::parse(PyObject* self, ParsedArgs<0>& dst) {
  return parse(self, nullptr, nullptr, dst);
}

inline bool PythonArgs::has_torch_function() {
  return !this->signature.overloaded_args.empty() ||
      at::impl::torch_function_mode_enabled();
}

inline std::string PythonArgs::get_func_name() {
  return signature.name;
}

// TODO: this can return MaybeOwned
inline at::Tensor PythonArgs::tensor(int i) {
  if (args[i] && THPVariable_CheckExact(args[i])) {
    return THPVariable_Unpack(args[i]);
  }
  return tensor_slow(i);
}

inline c10::optional<at::Tensor> PythonArgs::optionalTensor(int i) {
  at::Tensor t = tensor(i);
  // NOLINTNEXTLINE(bugprone-branch-clone)
  if (t.defined()) {
    return t;
  } else {
    return c10::nullopt;
  }
}

inline at::Scalar PythonArgs::scalar(int i) {
  if (!args[i])
    return signature.params[i].default_scalar;
  return scalar_slow(i);
}

inline std::vector<at::Scalar> PythonArgs::scalarlist(int i) {
  if (!args[i])
    return std::vector<at::Scalar>();
  auto tuple = six::isTuple(args[i]);
  THPObjectPtr arg = six::maybeAsTuple(args[i]);
  // NOLINTNEXTLINE(bugprone-branch-clone)
  auto size = tuple ? PyTuple_GET_SIZE(arg.get()) : PyList_GET_SIZE(arg.get());
  // NOLINTNEXTLINE(cppcoreguidelines-init-variables)
  std::vector<at::Scalar> res(size);
  for (const auto idx : c10::irange(size)) {
    PyObject* obj = tuple ? PyTuple_GET_ITEM(arg.get(), idx)
                          : PyList_GET_ITEM(arg.get(), idx);
    res[idx] = scalar_slow(obj);
  }
  return res;
}

inline at::Scalar PythonArgs::scalarWithDefault(
    int i,
    const at::Scalar& default_scalar) {
  if (!args[i])
    return default_scalar;
  return scalar_slow(i);
}

inline c10::optional<at::Scalar> PythonArgs::scalarOptional(int i) {
  if (!args[i])
    return c10::nullopt;
  return scalar_slow(i);
}

inline std::vector<at::Tensor> PythonArgs::tensorlist(int i) {
  if (!args[i])
    return std::vector<at::Tensor>();
  auto tuple = six::isTuple(args[i]);
  THPObjectPtr arg = six::maybeAsTuple(args[i]);
  // NOLINTNEXTLINE(bugprone-branch-clone)
  auto size = tuple ? PyTuple_GET_SIZE(arg.get()) : PyList_GET_SIZE(arg.get());
  // NOLINTNEXTLINE(cppcoreguidelines-init-variables)
  std::vector<at::Tensor> res(size);
  for (const auto idx : c10::irange(size)) {
    PyObject* obj = tuple ? PyTuple_GET_ITEM(arg.get(), idx)
                          : PyList_GET_ITEM(arg.get(), idx);
    // This is checked by the argument parser so it's safe to cast without
    // checking if this is a tensor first
    res[idx] = THPVariable_Unpack(obj);
  }
  return res;
}

inline torch::List<c10::optional<at::Tensor>> PythonArgs::
    list_of_optional_tensors(int i) {
  if (!args[i])
    return torch::List<c10::optional<at::Tensor>>();
  auto tuple = six::isTuple(args[i]);
  THPObjectPtr arg = six::maybeAsTuple(args[i]);
  // NOLINTNEXTLINE(bugprone-branch-clone)
  auto size = tuple ? PyTuple_GET_SIZE(arg.get()) : PyList_GET_SIZE(arg.get());
  // NOLINTNEXTLINE(cppcoreguidelines-init-variables)
  torch::List<c10::optional<at::Tensor>> res;
  res.reserve(size);
  for (const auto idx : c10::irange(size)) {
    PyObject* obj = tuple ? PyTuple_GET_ITEM(arg.get(), idx)
                          : PyList_GET_ITEM(arg.get(), idx);
    // This is checked by the argument parser so it's safe to cast without
    // checking if this is a tensor first
    res.push_back(THPVariable_Unpack(obj));
  }
  return res;
}

template <int N>
inline std::array<at::Tensor, N> PythonArgs::tensorlist_n(int i) {
  auto res = std::array<at::Tensor, N>();
  if (!args[i])
    return res;
  auto tuple = six::isTuple(args[i]);
  THPObjectPtr arg = six::maybeAsTuple(args[i]);
  // NOLINTNEXTLINE(bugprone-branch-clone)
  auto size = tuple ? PyTuple_GET_SIZE(arg.get()) : PyList_GET_SIZE(arg.get());
  if (size != N) {
    throw TypeError("expected tuple of %d elements but got %d", N, (int)size);
  }
  for (const auto idx : c10::irange(size)) {
    PyObject* obj = tuple ? PyTuple_GET_ITEM(arg.get(), idx)
                          : PyList_GET_ITEM(arg.get(), idx);
    // This is checked by the argument parser so it's safe to cast without
    // checking if this is a tensor first
    res[idx] = THPVariable_Unpack(obj);
  }
  return res;
}

inline std::vector<int64_t> PythonArgs::intlist(int i) {
  return intlistWithDefault(i, signature.params[i].default_intlist);
}

inline PyObject* toPyObject(c10::SymInt symint) {
  if (symint.is_symbolic()) {
    auto r = py::cast(symint.toSymIntNodeImpl()).release().ptr();
    TORCH_INTERNAL_ASSERT(r);
    return r;
  } else {
    return THPUtils_packInt64(symint.as_int_unchecked());
  }
}

inline void throw_intlist_exception(
    const torch::PythonArgs* args,
    size_t i,
    PyObject* obj,
    size_t idx) {
  throw TypeError(
      "%s(): argument '%s' must be %s, but found element of type %s at pos %ld",
      args->signature.name.c_str(),
      args->signature.params[i].name.c_str(),
      args->signature.params[i].type_name().c_str(),
      Py_TYPE(obj)->tp_name,
      idx + 1);
}

inline std::vector<c10::SymInt> PythonArgs::symintlist(int i) {
  if (!args[i]) {
    return c10::fmap(signature.params[i].default_intlist, [](int64_t di) {
      return c10::SymInt(di);
    });
  }

  const auto size1 = signature.params[i].size;
  if (size1 > 0 && THPUtils_checkLong(args[i])) {
    return std::vector<c10::SymInt>(
        size1, c10::SymInt(THPUtils_unpackIndex(args[i])));
  }

  if (size1 > 0 && torch::is_symint_node(py::handle(args[i]))) {
    auto si = py::handle(args[i]).cast<c10::SymIntNodeImpl*>()->toSymInt();
    return std::vector<c10::SymInt>(size1, si);
  }

  PyObject* arg = args[i];
  auto tuple = PyTuple_Check(arg);
  // NOLINTNEXTLINE(bugprone-branch-clone)
  const auto size2 = tuple ? PyTuple_GET_SIZE(arg) : PyList_GET_SIZE(arg);
  std::vector<c10::SymInt> res;
  res.reserve(size2);
  for (const auto idx : c10::irange(size2)) {
    PyObject* obj =
        tuple ? PyTuple_GET_ITEM(arg, idx) : PyList_GET_ITEM(arg, idx);

    // Elements of torch.Size are tensors during tracing, and we need to
    // record extra information before they are turned into an IntArrayRef
    if (traceable && jit::tracer::isTracing() && THPVariable_Check(obj)) {
      auto& var = THPVariable_Unpack(obj);
      jit::tracer::ArgumentStash::stashIntArrayRefElem(
          signature.params[i].name, size2, idx, var);
      try {
        res.push_back(var.item<int64_t>());
        continue;
      } catch (std::exception& e) {
        throw_intlist_exception(this, i, obj, idx);
      }
      continue;
    } else {
      // convert tensor to scalar outside of try / catch,
      // so that Tensor subclass exceptions will not be caught.
      if (THPVariable_Check(obj)) {
        auto& var = THPVariable_Unpack(obj);
        if (var.numel() != 1 ||
            !at::isIntegralType(
                var.dtype().toScalarType(), /*include_bool*/ true)) {
          throw_intlist_exception(this, i, obj, idx);
        }
        // TODO: ideally, if this was a fake tensor this would
        // result in a SymInt, but we don't have the API to do this
        res.push_back(var.item<int64_t>());
      } else {
        try {
          if (is_symint_node(py::handle(obj))) {
            res.push_back(
                py::handle(obj).cast<c10::SymIntNodeImpl*>()->toSymInt());
          } else {
            res.push_back(c10::SymInt(THPUtils_unpackIndex(obj)));
          }
        } catch (std::exception& e) {
          throw_intlist_exception(this, i, obj, idx);
        }
      }
    }
  }

  return res;
}

inline std::vector<int64_t> PythonArgs::intlistWithDefault(
    int i,
    std::vector<int64_t> default_intlist) {
  if (!args[i])
    return default_intlist;
  PyObject* arg = args[i];
  const auto size1 = signature.params[i].size;
  if (size1 > 0 && THPUtils_checkLong(arg)) {
    return std::vector<int64_t>(size1, THPUtils_unpackIndex(arg));
  }
  auto tuple = PyTuple_Check(arg);
  // NOLINTNEXTLINE(bugprone-branch-clone)
  const auto size2 = tuple ? PyTuple_GET_SIZE(arg) : PyList_GET_SIZE(arg);
  // NOLINTNEXTLINE(cppcoreguidelines-init-variables)
  std::vector<int64_t> res(size2);
  for (const auto idx : c10::irange(size2)) {
    PyObject* obj =
        tuple ? PyTuple_GET_ITEM(arg, idx) : PyList_GET_ITEM(arg, idx);
    // Elements of torch.Size are tensors during tracing, and we need to
    // record extra information before they are turned into an IntArrayRef
    if (traceable && jit::tracer::isTracing() && THPVariable_Check(obj)) {
      auto& var = THPVariable_Unpack(obj);
      jit::tracer::ArgumentStash::stashIntArrayRefElem(
          signature.params[i].name, size2, idx, var);
      try {
        res[idx] = var.item<int64_t>();
        continue;
      } catch (std::exception& e) {
        throw_intlist_exception(this, i, obj, idx);
      }
    } else {
      // convert tensor to scalar outside of try / catch,
      // so that Tensor subclass exceptions will not be caught.
      if (THPVariable_Check(obj)) {
        auto& var = THPVariable_Unpack(obj);
        if (var.numel() != 1 ||
            !at::isIntegralType(
                var.dtype().toScalarType(), /*include_bool*/ true)) {
          throw_intlist_exception(this, i, obj, idx);
        }
        res[idx] = var.item<int64_t>();
      } else {
        try {
          res[idx] = THPUtils_unpackIndex(obj);
        } catch (std::exception& e) {
          throw_intlist_exception(this, i, obj, idx);
        }
      }
    }
  }
  return res;
}

inline c10::OptionalArray<int64_t> PythonArgs::intlistOptional(int i) {
  if (!args[i]) {
    return {};
  }
  return intlist(i);
}

inline c10::OptionalArray<c10::SymInt> PythonArgs::symintlistOptional(int i) {
  if (!args[i]) {
    return {};
  }
  return symintlist(i);
}

inline std::vector<double> PythonArgs::getDoublelist(int i) {
  PyObject* arg = args[i];
  auto tuple = PyTuple_Check(arg);
  // NOLINTNEXTLINE(bugprone-branch-clone)
  auto size = tuple ? PyTuple_GET_SIZE(arg) : PyList_GET_SIZE(arg);
  // NOLINTNEXTLINE(cppcoreguidelines-init-variables)
  std::vector<double> res(size);
  for (const auto idx : c10::irange(size)) {
    PyObject* obj =
        tuple ? PyTuple_GET_ITEM(arg, idx) : PyList_GET_ITEM(arg, idx);
    try {
      res[idx] = THPUtils_unpackDouble(obj);
    } catch (const std::exception& e) {
      throw TypeError(
          "%s(): argument '%s' must be %s, but found element of type %s at pos %ld",
          signature.name.c_str(),
          signature.params[i].name.c_str(),
          signature.params[i].type_name().c_str(),
          Py_TYPE(obj)->tp_name,
          idx + 1);
    }
  }
  return res;
}

inline c10::OptionalArray<double> PythonArgs::doublelistOptional(int i) {
  if (!args[i]) {
    return {};
  }
  return this->getDoublelist(i);
}

inline std::vector<double> PythonArgs::doublelist(int i) {
  if (!args[i]) {
    return {};
  }
  return this->getDoublelist(i);
}

inline at::ScalarType PythonArgs::scalartypeWithDefault(
    int i,
    at::ScalarType default_scalartype) {
  if (!args[i])
    return default_scalartype;
  return scalartype(i);
}

inline at::ScalarType PythonArgs::scalartype(int i) {
  if (!args[i]) {
    auto scalartype = signature.params[i].default_scalartype;
    return (scalartype == at::ScalarType::Undefined)
        ? torch::tensors::get_default_scalar_type()
        : scalartype;
  }
  PyObject* obj = args[i];
  if (obj == (PyObject*)&PyFloat_Type) {
    return at::ScalarType::Double;
  }
  if (obj == (PyObject*)&PyBool_Type) {
    return at::ScalarType::Bool;
  }
  if (obj == (PyObject*)&PyLong_Type) {
    return at::ScalarType::Long;
  }
  return reinterpret_cast<THPDtype*>(obj)->scalar_type;
}

inline c10::optional<at::ScalarType> PythonArgs::scalartypeOptional(int i) {
  if (!args[i])
    return c10::nullopt;
  return scalartype(i);
}

inline at::Layout toLayout(PyObject* obj) {
  const auto layout = reinterpret_cast<THPLayout*>(obj);
  return layout->layout;
}

inline at::Layout PythonArgs::layout(int i) {
  if (!args[i])
    return signature.params[i].default_layout;
  return toLayout(args[i]);
}

inline at::Layout PythonArgs::layoutWithDefault(
    int i,
    at::Layout default_layout) {
  if (!args[i])
    return default_layout;
  return layout(i);
}

inline c10::optional<at::Layout> PythonArgs::layoutOptional(int i) {
  if (!args[i])
    return c10::nullopt;
  return layout(i);
}

inline at::Device toDevice(PyObject* obj) {
  if (THPDevice_Check(obj)) {
    const auto device = reinterpret_cast<THPDevice*>(obj);
    return device->device;
  }
  if (THPUtils_checkLong(obj)) {
    const auto device_index = THPUtils_unpackLong(obj);
    TORCH_CHECK(device_index >= 0, "Device index must not be negative");
    return at::Device(DeviceType::CUDA, device_index);
  }
  const std::string& device_str = THPUtils_unpackString(obj);
  return at::Device(device_str);
}

inline at::Device PythonArgs::device(int i) {
  if (!args[i]) {
    return torch::tensors::get_default_device();
  }
  return toDevice(args[i]);
}

inline at::Device PythonArgs::deviceWithDefault(
    int i,
    const at::Device& default_device) {
  if (!args[i])
    return default_device;
  return device(i);
}

inline c10::optional<at::Device> PythonArgs::deviceOptional(int i) {
  if (!args[i])
    return c10::nullopt;
  return device(i);
}

inline at::Dimname PythonArgs::dimname(int i) {
  TORCH_INTERNAL_ASSERT(args[i] != nullptr);
  return THPDimname_parse(args[i]);
}

inline std::vector<at::Dimname> parseDimnameList(PyObject* arg) {
  auto tuple = PyTuple_Check(arg);
  // NOLINTNEXTLINE(bugprone-branch-clone)
  auto size = tuple ? PyTuple_GET_SIZE(arg) : PyList_GET_SIZE(arg);
  // NOLINTNEXTLINE(cppcoreguidelines-init-variables)
  std::vector<at::Dimname> res;
  res.reserve(size);
  for (const auto idx : c10::irange(size)) {
    PyObject* obj =
        tuple ? PyTuple_GET_ITEM(arg, idx) : PyList_GET_ITEM(arg, idx);
    res.push_back(THPDimname_parse(obj));
  }
  return res;
}

inline c10::optional<std::vector<at::Dimname>> PythonArgs::
    toDimnameListOptional(int i) {
  if (!args[i])
    return c10::nullopt;
  return parseDimnameList(args[i]);
}

inline std::vector<at::Dimname> PythonArgs::dimnamelist(int i) {
  TORCH_INTERNAL_ASSERT(args[i]);
  PyObject* arg = args[i];
  auto size = signature.params[i].size;
  TORCH_INTERNAL_ASSERT(size == 0 || size == 1);
  if (size == 1 && THPUtils_checkDimname(arg)) {
    return {THPDimname_parse(arg)};
  }
  return parseDimnameList(arg);
}

inline at::MemoryFormat PythonArgs::memoryformat(int i) {
  if (!args[i])
    return at::MemoryFormat::Contiguous;
  TORCH_CHECK(
      THPMemoryFormat_Check(args[i]),
      "memory_format arg must be an instance of the torch.memory_format");
  const auto memory_format = reinterpret_cast<THPMemoryFormat*>(args[i]);
  return memory_format->memory_format;
}

inline c10::optional<at::MemoryFormat> PythonArgs::memoryformatOptional(int i) {
  if (!args[i])
    return c10::nullopt;
  return memoryformat(i);
}

inline at::QScheme PythonArgs::toQScheme(int i) {
  if (!args[i])
    return at::kPerTensorAffine;
  TORCH_CHECK(
      THPQScheme_Check(args[i]),
      "qscheme arg must be an instance of the torch.qscheme");
  const auto qscheme = reinterpret_cast<THPQScheme*>(args[i]);
  return qscheme->qscheme;
}

inline std::string PythonArgs::string(int i) {
  return stringWithDefault(i, signature.params[i].default_string);
}

inline std::string PythonArgs::stringWithDefault(
    int i,
    const std::string& default_str) {
  if (!args[i])
    return default_str;
  return THPUtils_unpackString(args[i]);
}

inline c10::optional<std::string> PythonArgs::stringOptional(int i) {
  if (!args[i])
    return c10::nullopt;
  return THPUtils_unpackString(args[i]);
}

inline c10::string_view PythonArgs::stringView(int i) {
  return stringViewWithDefault(i, signature.params[i].default_string);
}

inline c10::string_view PythonArgs::stringViewWithDefault(
    int i,
    const c10::string_view default_str) {
  if (!args[i])
    return default_str;
  return THPUtils_unpackStringView(args[i]);
}

inline c10::optional<c10::string_view> PythonArgs::stringViewOptional(int i) {
  if (!args[i])
    return c10::nullopt;
  return THPUtils_unpackStringView(args[i]);
}

inline int64_t PythonArgs::toInt64(int i) {
  if (!args[i])
    return signature.params[i].default_int;
  if (traceable && jit::tracer::isTracing() && THPVariable_Check(args[i])) {
    auto& var = THPVariable_Unpack(args[i]);
    jit::tracer::ArgumentStash::stashValue(
        signature.params[i].name, idx, var, c10::IntType::get());
  }
  return THPUtils_unpackLong(args[i]);
}

inline c10::SymInt PythonArgs::toSymInt(int i) {
  if (!args[i]) {
    return c10::SymInt(signature.params[i].default_int);
  }
  if (traceable && jit::tracer::isTracing() && THPVariable_Check(args[i])) {
    auto& var = THPVariable_Unpack(args[i]);
    jit::tracer::ArgumentStash::stashValue(
        signature.params[i].name, idx, var, c10::IntType::get());
  }

  return py::cast<c10::SymInt>(py::handle(args[i]));
}

inline int64_t PythonArgs::toInt64WithDefault(int i, int64_t default_int) {
  if (!args[i])
    return default_int;
  return toInt64(i);
}

inline c10::optional<int64_t> PythonArgs::toInt64Optional(int i) {
  if (!args[i])
    return c10::nullopt;
  return toInt64(i);
}

inline c10::optional<c10::SymInt> PythonArgs::toSymIntOptional(int i) {
  if (!args[i])
    return c10::nullopt;
  return toSymInt(i);
}

inline c10::optional<bool> PythonArgs::toBoolOptional(int i) {
  if (!args[i]) {
    return c10::nullopt;
  }
  return toBool(i);
}

inline c10::optional<double> PythonArgs::toDoubleOptional(int i) {
  if (!args[i]) {
    return c10::nullopt;
  }
  return toDouble(i);
}

inline double PythonArgs::toDouble(int i) {
  if (!args[i])
    return signature.params[i].default_double;
  return THPUtils_unpackDouble(args[i]);
}

inline double PythonArgs::toDoubleWithDefault(int i, double default_double) {
  if (!args[i])
    return default_double;
  return toDouble(i);
}

inline c10::complex<double> PythonArgs::toComplex(int i) {
  // NOLINTNEXTLINE(cppcoreguidelines-pro-type-const-cast)
  c10::complex<double> default_value = *const_cast<c10::complex<double>*>(
      reinterpret_cast<const c10::complex<double>*>(
          signature.params[i].default_complex));
  if (!args[i])
    return default_value;
  return THPUtils_unpackComplexDouble(args[i]);
}

inline c10::complex<double> PythonArgs::toComplexWithDefault(
    int i,
    c10::complex<double> default_value) {
  if (!args[i])
    return default_value;
  return toComplex(i);
}

inline bool PythonArgs::toBool(int i) {
  if (!args[i])
    return signature.params[i].default_bool;
  return args[i] == Py_True;
}

inline bool PythonArgs::toBoolWithDefault(int i, bool default_bool) {
  if (!args[i])
    return default_bool;
  return toBool(i);
}

inline bool PythonArgs::isNone(int i) {
  return args[i] == nullptr;
}

inline c10::optional<at::Generator> PythonArgs::generator(int i) {
  if (!args[i])
    return c10::nullopt;
  return reinterpret_cast<THPGenerator*>(args[i])->cdata;
}

inline at::Storage PythonArgs::storage(int i) {
  if (!args[i])
    return at::Storage();
  return createStorage(args[i]);
}

inline at::Storage PythonArgs::storage(
    int i,
    at::ScalarType& storage_scalar_type,
    bool& is_typed_storage) {
  at::Storage storage;
  if (!args[i]) {
    storage = at::Storage();
    is_typed_storage = false;
    storage_scalar_type = at::ScalarType::Undefined;
  } else {
    storage =
        createStorageGetType(args[i], storage_scalar_type, is_typed_storage);
  }
  return storage;
}

inline c10::Stream PythonArgs::stream(int i) {
  if (!args[i])
    return c10::Stream(
        c10::Stream::Default::DEFAULT, c10::Device(DeviceType::CPU, -1));
  if (!THPStream_Check(args[i])) {
    throw TypeError(
        "expected Stream object. Got '%s'", Py_TYPE(args[i])->tp_name);
  }
  return c10::Stream::unpack(((THPStream*)args[i])->cdata);
}

inline PyObject* PythonArgs::pyobject(int i) {
  if (!args[i])
    return Py_None;
  return args[i];
}

/*
 *
 * Handle __torch_function__ overrides if we know that there are overloaded
 * arguments.  All objects stored in r.overloaded_args must have a
 * __torch_function__ implementation and the arguments must be ordered in order
 * of precedence. Precedence goes from left to right in the order of the
 * signature of the function the overloaded arguments were passed to, except
 * subclasses are always considered before superclasses.
 *
 * If the result of calling __torch_function__ is NotImplemented, the
 * next implementation in the precedence order is called. If all
 * arguments return NotImplemented from their __torch_function__
 * implementation, a TypeError is raised in Python.
 *
 * Assumes overloaded_args has at least one entry. All entries must have
 * a __torch_function__ attribute that resolves to a callable that
 * accepts a torch API function, a tuple of arguments, and a dict of
 * keyword arguments for the torch API function.
 *
 * It is sufficient to call PythonArgs::has_torch_function before
 * calling this function to verify that there are valid arguments
 * present. If that is not done then special care must be taken to
 * ensure there are arguments that are overloaded with
 * __torch_function__.
 *
 * See torch._overrides.handle_torch_function for the equivalent
 * code in the pure-python implementation.
 *
 * 'r' is a parsed PythonArgs instance, returned from
 * PythonArgParser::parse.
 *
 * 'args' is a reference to the python tuple of arguments to the torch
 * API function.
 *
 * 'kwargs' is a reference to the python dict of keyword arguments to
 * the torch API function.
 *
 * 'torch_api' is a reference to a python torch API namespace.
 *
 * 'torch_api_function' is the reference to the original torch method, usually,
 * we can use torch_api and func_name to get torch_api_function. In some cases,
 * e.g., torch custom op, we create the function in C++, if we still use
 * torch_api and func_name to fetch original api, a cyclic call will happen.
 *
 * 'overloaded_args' is the args which have overloaded __torch_function__.
 *
 * 'func_name' is the named of the original torch method.
 *
 * TODO: we could use different names for the following 'handle_torch_function'
 * instead of overloading.
 *
 */
// Used for Tensor methods with arguments.
auto handle_torch_function(
    PythonArgs& r,
    PyObject* self,
    PyObject* args,
    PyObject* kwargs,
    PyObject* torch_api,
    const char* module_name,
    const char* func_name_override = nullptr) -> PyObject*;

// Used for functions which needs to parse python args.
auto handle_torch_function(
    PythonArgs& r,
    PyObject* args,
    PyObject* kwargs,
    PyObject* torch_api,
    const char* module_name,
    const char* func_name_override = nullptr) -> PyObject*;

// Used for functions that have no argument parsing.
auto handle_torch_function(
    PyObject* self,
    const std::string& func_name,
    PyObject* args = nullptr,
    PyObject* kwargs = nullptr,
    PyObject* torch_api = THPVariableClass,
    const std::string& module_name = "torch.Tensor") -> PyObject*;

// Used for functions created in C++, e.g., C++ custom op, which doesn't use
// PythonArgParser to get overloaded_args.
enum class TorchFunctionName { TorchFunction, TorchDispatch };

auto TORCH_API handle_torch_function_no_python_arg_parser(
    at::ArrayRef<py::handle> overloaded_args,
    PyObject* args,
    PyObject* kwargs,
    const char* func_name,
    PyObject* torch_api_function,
    const char* module_name,
    TorchFunctionName torch_function_name = TorchFunctionName::TorchFunction)
    -> PyObject*;

// Used for getters of Tensor properties
auto handle_torch_function_getter(
    THPVariable* self,
    const std::string& property_name) -> PyObject*;

// Used for setters of Tensor properties.
auto handle_torch_function_setter(
    THPVariable* self,
    const std::string& property_name,
    PyObject* value) -> int;

// Used for __getitem__ and __setitem__
auto handle_torch_function_indexing(
    PyObject* self,
    PyObject* index,
    PyObject* val = nullptr) -> PyObject*;

/*
 * Check if the input obj is Tensor type, including its subclass, or overloaded
 * type. If the type defines __torch_function__, it also returns true.
 * Otherwise returns flase. If the class is not torch.Tensor, and it defines
 * __torch_function__, we append obj to overloaded_args.
 *
 * 'obj': the input argument to be checked
 * 'overloaded_args': the vector to append the overloaded args.
 */
bool is_tensor_and_append_overloaded(
    PyObject* obj,
    std::vector<py::handle>* overloaded_args);

/*
 * Check if the input obj is Tensor List or Tensor Tuple type. First check
 * whether obj is Tuple or List type, if true, iterate over each element and
 * check whether it is Tensor type, including its subclass or overloaded type.
 * At the same time, the overloaded arg is appended to the overloaded_args.
 *
 * 'obj': the input argument to be checked
 * 'overloaded_args': the vector to append the overloaded args.
 * 'argnum': the number of total arguments of the function being checked.
 * 'throw_error': whether throw error if any element in the list or tuple is
 *                not tensor type or overloaded.
 */
bool is_tensor_list_and_append_overloaded(
    PyObject* obj,
    std::vector<py::handle>* overloaded_args,
    int argnum,
    bool throw_error);

/* Given an argument that is definitely a tensor and is definitely overloaded,
 * append it to the overloaded arguments list.  Use this instead of
 * is_tensor_and_append_overloaded in situations where you have a PyObject
 * and you know it definitely is a Tensor and it is definitely overloaded.
 *
 * 'overloaded_args': the vector to append the overloaded args
 * 'obj': the input tensor that is overloaded
 */
void append_overloaded_tensor(
    std::vector<py::handle>* overloaded_args,
    PyObject* obj);

/* Given an argument that is definitely a type and is definitely overloaded,
 * append it to the overloaded arguments list. Use this only with
 * __torch_dispatch__, where we operate on classes that have a
 * __torch_dispatch__ classmethod.
 *
 * 'overloaded_args': the vector to append the overloaded type
 * 'obj': the input class that has a __torch_dispatch__ classmethod.
 */
void append_overloaded_type(
    std::vector<py::handle>* overloaded_args,
    PyObject* obj);

} // namespace torch<|MERGE_RESOLUTION|>--- conflicted
+++ resolved
@@ -61,6 +61,7 @@
 #include <torch/csrc/utils/pybind.h>
 #include <torch/csrc/utils/python_numbers.h>
 #include <torch/csrc/utils/python_strings.h>
+#include <torch/csrc/utils/python_symnode.h>
 #include <torch/csrc/utils/six.h>
 
 #include <ATen/PythonTorchFunctionTLS.h>
@@ -69,7 +70,7 @@
 #include <c10/util/irange.h>
 
 #include <c10/core/SymFloat.h>
-#include <c10/core/SymIntNodeImpl.h>
+#include <c10/core/SymNodeImpl.h>
 
 #include <array>
 #include <cstddef>
@@ -78,91 +79,6 @@
 #include <string>
 #include <vector>
 
-<<<<<<< HEAD
-namespace torch {
-
-inline bool is_symint_node(py::handle obj) {
-  auto static tp_symn = py::type::of<c10::SymIntNodeImpl>();
-  if (py::isinstance(obj, tp_symn)) {
-    TORCH_CHECK(
-        !jit::tracer::isTracing(), "JIT tracing of SymInts isn't supported!");
-    return true;
-  }
-  return false;
-}
-
-inline bool is_symfloat_node(py::handle obj) {
-  auto static tp_symn = py::type::of<c10::SymFloatNodeImpl>();
-  if (py::isinstance(obj, tp_symn)) {
-    TORCH_CHECK(
-        !jit::tracer::isTracing(), "JIT tracing of SymFloats isn't supported!");
-    return true;
-  }
-  return false;
-}
-
-} // namespace torch
-
-namespace pybind11 {
-namespace detail {
-template <>
-struct type_caster<c10::SymInt> {
- public:
-  PYBIND11_TYPE_CASTER(c10::SymInt, _("SymInt"));
-  bool load(py::handle src, bool) {
-    if (torch::is_symint_node(src)) {
-      value = src.cast<c10::SymIntNodeImpl*>()->toSymInt();
-      return true;
-    }
-
-    auto raw_obj = src.ptr();
-    if (THPUtils_checkIndex(raw_obj)) {
-      value = c10::SymInt{THPUtils_unpackIndex(raw_obj)};
-      return true;
-    }
-    return false;
-  }
-
-  static py::handle cast(
-      c10::SymInt si,
-      return_value_policy /* policy */,
-      handle /* parent */) {
-    return si.is_symbolic() ? py::cast(si.toSymIntNodeImpl()).release()
-                            : py::cast(si.expect_int()).release();
-  }
-};
-
-template <>
-struct type_caster<c10::SymFloat> {
- public:
-  PYBIND11_TYPE_CASTER(c10::SymFloat, _("SymFloat"));
-  bool load(py::handle src, bool) {
-    if (torch::is_symfloat_node(src)) {
-      value = src.cast<c10::SymFloatNodeImpl*>()->toSymFloat();
-      return true;
-    }
-
-    auto raw_obj = src.ptr();
-    if (THPUtils_checkDouble(raw_obj)) {
-      value = c10::SymFloat{THPUtils_unpackDouble(raw_obj)};
-      return true;
-    }
-    return false;
-  }
-
-  static py::handle cast(
-      c10::SymFloat si,
-      return_value_policy /* policy */,
-      handle /* parent */) {
-    return si.is_symbolic() ? py::cast(si.toSymFloatNodeImpl()).release()
-                            : py::cast(si.expect_float()).release();
-  }
-};
-} // namespace detail
-} // namespace pybind11
-
-=======
->>>>>>> 8039317c
 inline bool THPUtils_checkScalar(PyObject* obj) {
 #ifdef USE_NUMPY
   if (torch::utils::is_numpy_scalar(obj)) {
@@ -170,8 +86,7 @@
   }
 #endif
   return PyFloat_Check(obj) || PyLong_Check(obj) || PyComplex_Check(obj) ||
-      torch::is_symint_node(py::handle(obj)) ||
-      torch::is_symfloat_node(py::handle(obj));
+      torch::is_symint(py::handle(obj)) || torch::is_symfloat(py::handle(obj));
 }
 
 namespace torch {
@@ -577,7 +492,7 @@
 
 inline PyObject* toPyObject(c10::SymInt symint) {
   if (symint.is_symbolic()) {
-    auto r = py::cast(symint.toSymIntNodeImpl()).release().ptr();
+    auto r = py::cast(symint).release().ptr();
     TORCH_INTERNAL_ASSERT(r);
     return r;
   } else {
@@ -612,8 +527,8 @@
         size1, c10::SymInt(THPUtils_unpackIndex(args[i])));
   }
 
-  if (size1 > 0 && torch::is_symint_node(py::handle(args[i]))) {
-    auto si = py::handle(args[i]).cast<c10::SymIntNodeImpl*>()->toSymInt();
+  if (size1 > 0 && torch::is_symint(py::handle(args[i]))) {
+    auto si = py::handle(args[i]).cast<c10::SymInt>();
     return std::vector<c10::SymInt>(size1, si);
   }
 
@@ -655,9 +570,8 @@
         res.push_back(var.item<int64_t>());
       } else {
         try {
-          if (is_symint_node(py::handle(obj))) {
-            res.push_back(
-                py::handle(obj).cast<c10::SymIntNodeImpl*>()->toSymInt());
+          if (is_symint(py::handle(obj))) {
+            res.push_back(py::handle(obj).cast<c10::SymInt>());
           } else {
             res.push_back(c10::SymInt(THPUtils_unpackIndex(obj)));
           }
