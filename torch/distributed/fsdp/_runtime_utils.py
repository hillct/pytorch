--- conflicted
+++ resolved
@@ -270,7 +270,7 @@
     module: nn.Module,
     args: Tuple[Any, ...],
     kwargs: Dict[str, Any],
-) -> Tuple[Tuple[Any], Dict[str, Any]]:
+) -> Tuple[Tuple[Any, ...], Dict[str, Any]]:
     """
     Runs the pre-forward logic. This includes an opportunity to unshard
     currently sharded parameters such as those for the current forward and
@@ -300,9 +300,10 @@
 
     # Recursively convert args and kwargs to specified precision.
     input_dtype: Optional[torch.dtype] = state.mixed_precision.param_dtype
-    args, kwargs = _prepare_forward_inputs(
-        state.compute_device, input_dtype, *args, **kwargs
-    )
+    if state.mixed_precision.cast_forward_inputs:
+        args, kwargs = _prepare_forward_inputs(
+            state.compute_device, input_dtype, *args, **kwargs
+        )
     return args, kwargs
 
 
@@ -583,19 +584,11 @@
                 _check_comm_hook(
                     state._communication_hook, state._communication_hook_state
                 )
-<<<<<<< HEAD
-            if handle._uses_reduce_mixed_precision and not _low_precision_hook_enabled(
-                state
-            ):
-                # TODO: Use the low precision communication hook directly
-                param.grad.data = param.grad.to(state.mixed_precision.reduce_dtype)
-=======
             if (
                 not _low_precision_hook_enabled(state)
                 and flat_param.grad.dtype != handle._reduce_dtype
             ):
                 flat_param.grad.data = flat_param.grad.to(handle._reduce_dtype)
->>>>>>> 1e347b73
 
             if handle.uses_sharded_strategy:
                 # We clear `.grad` to permit multiple backwards. This avoids a
