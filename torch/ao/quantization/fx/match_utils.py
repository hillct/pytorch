import sys
import torch
from torch.fx.graph import (
    Graph,
    Node,
)
from torch.ao.quantization.quantization_types import Pattern
from .quantization_patterns import (
    QuantizeHandler,
)
from ..qconfig import (
    QConfigAny,
)
from ..utils import (
    MatchAllNode
)
from .graph_module import (
    is_observed_standalone_module,
)

from typing import Any, Dict, List, Callable, Optional, Tuple, Set

MatchResult = Tuple[Node, List[Node], Optional[Pattern], QuantizeHandler,
                    QConfigAny]

# Note: The order of patterns is important! match function will take whatever is matched first, so we'll
# need to put the fusion patterns before single patterns. For example, add_relu should be registered come before relu.
# decorators are applied in the reverse order we see. Also when we match the nodes in the graph with these patterns,
# we'll start from the last node of the graph and traverse back.
def is_match(modules, node, pattern, max_uses=sys.maxsize):
    """ Matches a node in fx against a pattern
    """
    if isinstance(pattern, tuple):
        self_match, *arg_matches = pattern
        if self_match is getattr:
            assert len(pattern) == 2, 'Expecting getattr pattern to have two elements'
            arg_matches = []
    else:
        self_match = pattern
        arg_matches = []

    if isinstance(self_match, type) and issubclass(self_match, MatchAllNode):
        return True

    if len(node.users) > max_uses:
        return False

    if isinstance(self_match, type) and issubclass(self_match, torch.nn.Module):
        if node.op != 'call_module':
            return False
        if not type(modules[node.target]) == self_match:
            return False
    elif callable(self_match):
        if node.op != 'call_function' or node.target is not self_match:
            return False
        elif node.target is getattr:
            if node.args[1] != pattern[1]:
                return False
    elif isinstance(self_match, str):
        if node.op != 'call_method' or node.target != self_match:
            return False
    elif node.target != self_match:
        return False

    if not arg_matches:
        return True

    if len(arg_matches) != len(node.args):
        return False

    return all(is_match(modules, node, arg_match, max_uses=1) for node, arg_match in zip(node.args, arg_matches))

def find_matches(
        graph: Graph,
        modules: Dict[str, torch.nn.Module],
        patterns: Dict[Pattern, QuantizeHandler],
        qconfig_map: Dict[str, QConfigAny],
        standalone_module_names: List[str] = None,
        standalone_module_classes: List[Callable] = None,
        custom_module_classes: List[Any] = None) -> Dict[str, MatchResult]:
    """
    Matches the nodes in the input graph to quantization patterns, and
    outputs the information needed to quantize them in future steps.

    Inputs:
      - graph: an fx.Graph object
      - modules: a mapping of fully qualified module name to instance,
          for example, {'foo': ModuleFoo, ...}
      - patterns: a mapping from a tuple of nodes in reverse order to
          uninitialized QuantizeHandler subclass.

    Outputs a map of
      node_name ->
        (node, matched_values, matched_pattern, QuantizeHandler instance,
         qconfig)

    For example, {
      'relu_1': (relu_1, [relu_1], torch.nn.functional.relu,
                 <CopyNodeQuantizeHandler instance>, QConfig(...)),
      ...
    }
    """
    if custom_module_classes is None:
        custom_module_classes = []

    if standalone_module_classes is None:
        standalone_module_classes = []

    if standalone_module_names is None:
        standalone_module_names = []

    match_map: Dict[str, MatchResult] = {}
    all_matched : Set[str] = set()

    def record_match(pattern, node, matched):
        if isinstance(pattern, tuple):
            s, *args = pattern
            record_match(s, node, matched)
            if pattern[0] is not getattr:
                for subpattern, arg in zip(args, node.args):
                    record_match(subpattern, arg, matched)
        else:
            matched.append(node)

    cache_for_no_tensor_check: Dict[Node, bool] = dict()
    for node in reversed(graph.nodes):
        if node.name not in match_map and node.name not in all_matched:
            for pattern, value in patterns.items():
                if is_match(modules, node, pattern):
                    matched: List[Any] = []
                    record_match(pattern, node, matched)
                    for n in matched:
                        match_map[n.name] = (
                            node, matched, pattern, value(node, modules),  # type: ignore[operator]
                            qconfig_map[n.name])
                        all_matched.add(n.name)
                    # break after finding the first match
                    break

    # add custom module instances to the match result
    assert modules is not None
    for node in graph.nodes:
        if node.op == 'call_module' and \
           type(modules[node.target]) in custom_module_classes:
            custom_module_qconfig = qconfig_map[node.name]
            match_map[node.name] = (
<<<<<<< HEAD
                node, [node], None, CustomModuleQuantizeHandler(node, modules),
=======
                node, node, None, QuantizeHandler(node, modules, is_custom_module=True),
>>>>>>> b0863391
                custom_module_qconfig)

    def is_standalone_module(node_target: str, modules: Dict[str, torch.nn.Module]):
        assert modules is not None
        return (
            node_target in standalone_module_names or  # type: ignore[operator]
            type(modules[node_target]) in standalone_module_classes  # type: ignore[operator]
        )

    # add standalone modules to the match
    for node in graph.nodes:
        if node.op == 'call_module' and \
           (is_standalone_module(node.target, modules) or
                is_observed_standalone_module(modules[node.target])):
            # add node to matched nodes
            standalone_module_qconfig = qconfig_map[node.name]
            match_map[node.name] = (
<<<<<<< HEAD
                node, [node], None,
                StandaloneModuleQuantizeHandler(node, modules),
                custom_module_qconfig)
=======
                node, node, None,
                QuantizeHandler(node, modules, is_standalone_module=True),
                standalone_module_qconfig)
>>>>>>> b0863391

    return match_map<|MERGE_RESOLUTION|>--- conflicted
+++ resolved
@@ -74,6 +74,7 @@
         graph: Graph,
         modules: Dict[str, torch.nn.Module],
         patterns: Dict[Pattern, QuantizeHandler],
+        root_node_getter_mapping: Dict[Pattern, Callable],
         qconfig_map: Dict[str, QConfigAny],
         standalone_module_names: List[str] = None,
         standalone_module_classes: List[Callable] = None,
@@ -112,29 +113,80 @@
     match_map: Dict[str, MatchResult] = {}
     all_matched : Set[str] = set()
 
-    def record_match(pattern, node, matched):
+    def _recursive_record_node_in_match_map(
+            last_node,
+            match_map,
+            node_pattern,
+            matched_node_pattern,
+            pattern,
+            match_value,
+            qconfig):
+        if isinstance(node_pattern, Node):
+            match_map[node_pattern.name] = (
+                last_node, matched_node_pattern, pattern, match_value, qconfig)
+        else:
+            for n in node_pattern:
+                _recursive_record_node_in_match_map(last_node, match_map, n, matched_node_pattern, pattern, match_value, qconfig)
+
+    # TODO: 1. merge with fuse matcher 2. document the code
+    def record_match(
+            pattern,
+            node,
+            last_node,
+            matched_node_pattern,
+            match_map):
         if isinstance(pattern, tuple):
             s, *args = pattern
-            record_match(s, node, matched)
+            current_node_pattern: List[Node] = []
+            record_match(
+                s,
+                node,
+                last_node,
+                matched_node_pattern,
+                match_map)
             if pattern[0] is not getattr:
                 for subpattern, arg in zip(args, node.args):
-                    record_match(subpattern, arg, matched)
+                    record_match(
+                        subpattern,
+                        arg,
+                        node,
+                        current_node_pattern,
+                        match_map)
+            if len(current_node_pattern) > 1:
+                matched_node_pattern.append(tuple(current_node_pattern))
+            else:
+                matched_node_pattern.append(current_node_pattern[0])
         else:
-            matched.append(node)
-
-    cache_for_no_tensor_check: Dict[Node, bool] = dict()
+            matched_node_pattern.append(node)
+
     for node in reversed(graph.nodes):
         if node.name not in match_map and node.name not in all_matched:
-            for pattern, value in patterns.items():
-                if is_match(modules, node, pattern):
-                    matched: List[Any] = []
-                    record_match(pattern, node, matched)
-                    for n in matched:
-                        match_map[n.name] = (
-                            node, matched, pattern, value(node, modules),  # type: ignore[operator]
-                            qconfig_map[n.name])
-                        all_matched.add(n.name)
-                    # break after finding the first match
+            for pattern, quantize_handler_cls in patterns.items():
+                root_node_getter = root_node_getter_mapping.get(pattern, None)
+                if is_match(modules, node, pattern) and node.name not in match_map:
+                    matched_node_pattern: List[Node] = []
+                    record_match(
+                        pattern,
+                        node,
+                        node,
+                        matched_node_pattern,
+                        match_map)
+                    quantize_handler = quantize_handler_cls(  # type: ignore[operator]
+                        matched_node_pattern,
+                        modules,
+                        root_node_getter)
+                    last_node = node
+                    # record the match for all nodes in the pattern
+                    _recursive_record_node_in_match_map(
+                        last_node,
+                        match_map,
+                        # we need to record all nodes in the matched pattern in the match_map
+                        matched_node_pattern,
+                        # this is a part of the value corresponding to the node
+                        matched_node_pattern,
+                        pattern,
+                        quantize_handler,
+                        qconfig_map[node.name])
                     break
 
     # add custom module instances to the match result
@@ -144,11 +196,7 @@
            type(modules[node.target]) in custom_module_classes:
             custom_module_qconfig = qconfig_map[node.name]
             match_map[node.name] = (
-<<<<<<< HEAD
-                node, [node], None, CustomModuleQuantizeHandler(node, modules),
-=======
                 node, node, None, QuantizeHandler(node, modules, is_custom_module=True),
->>>>>>> b0863391
                 custom_module_qconfig)
 
     def is_standalone_module(node_target: str, modules: Dict[str, torch.nn.Module]):
@@ -166,14 +214,8 @@
             # add node to matched nodes
             standalone_module_qconfig = qconfig_map[node.name]
             match_map[node.name] = (
-<<<<<<< HEAD
-                node, [node], None,
-                StandaloneModuleQuantizeHandler(node, modules),
-                custom_module_qconfig)
-=======
                 node, node, None,
                 QuantizeHandler(node, modules, is_standalone_module=True),
                 standalone_module_qconfig)
->>>>>>> b0863391
 
     return match_map